[build-system]
requires = [
    "hatchling >= 1.10.0",
    "hatch-fancy-pypi-readme >= 22.5.0",
    "incremental >= 24.7.0",
]
build-backend = "hatchling.build"

[project]
name = "Twisted"
dynamic = [
    "version",
    "readme",
    # Remove this when the legacy optional dependency names are removed
    "optional-dependencies",
]
description = "An asynchronous networking framework written in Python"
license = { text = "MIT License" }
# When updating this value, make sure our CI matrix includes a matching minimum version.
requires-python = ">=3.8.0"
authors = [
    { name = "Twisted Matrix Laboratories", email = "twisted-python@twistedmatrix.com" },
]
classifiers = [
    "Programming Language :: Python :: 3",
    "Programming Language :: Python :: 3 :: Only",
    "Programming Language :: Python :: 3.8",
    "Programming Language :: Python :: 3.9",
    "Programming Language :: Python :: 3.10",
    "Programming Language :: Python :: 3.11",
    "Programming Language :: Python :: 3.12",
]
dependencies = [
    "zope.interface >= 5",
    "constantly >= 15.1",
<<<<<<< HEAD
    "incremental >= 22.10.0",
    "Automat @ git+https://github.com/glyph/automat.git@1d5732b1117b143b73b51f0b2b932c6fa59f0f3b",
=======
    "incremental >= 24.7.0",
    "Automat >= 0.8.0",
>>>>>>> 90386394
    "hyperlink >= 17.1.1",
    "attrs >= 21.3.0",
    "typing_extensions >= 4.2.0",
]

# Switch to this when the legacy optional dependency names are removed
# [project.optional-dependencies]
[tool.hatch.metadata.hooks.custom.optional-dependencies]
# This is list of minimum dependencies required to run the tests.
# The plan is to remove the `test` extra requirement and skip tests that
# depend on them
# To prevent trunk failures we should pin all dev dependencies to minor
# versions.
# We trust semantic versioning and auto-upgrading to a bugfix release
# should be OK.
test = [
    "cython-test-exception-raiser >= 1.0.2, <2",
    "PyHamcrest >= 2",
    "hypothesis >= 6.56",
]

# List of dependencies required to build the documentation and test the
# release scripts and process.
dev-release = [
    "towncrier ~= 23.6",
    "pydoctor ~= 23.9.0",
    "sphinx-rtd-theme ~= 1.3",
    "sphinx >= 6, <7",
]

# All the extra tools used to help with the development process.
dev = [
    "twisted[test]",
    "twisted[dev-release]",
    "pyflakes ~= 2.2",
    "python-subunit ~= 1.4",
    "twistedchecker ~= 0.7",
    "coverage ~= 7.5",
]

tls = [
    "pyopenssl >= 21.0.0",
    # service_identity 18.1.0 added support for validating IP addresses in
    # certificate subjectAltNames
    "service_identity >= 18.1.0",
    "idna >= 2.4",
]

conch = [
    "cryptography >= 3.3",
    "appdirs >= 1.4.0",
    "bcrypt >= 3.1.3",
]

serial = [
    "pyserial >= 3.0",
    "pywin32 != 226; platform_system == 'Windows'",
]

http2 = [
    "h2 >= 3.0, < 5.0",
    "priority >= 1.1.0, < 2.0",
]

all-non-platform = [
    "twisted[test,tls,conch,serial,http2]",
]

macos-platform = [
    "twisted[all-non-platform]",
    "pyobjc-core",
    "pyobjc-framework-CFNetwork",
    "pyobjc-framework-Cocoa",
]

windows-platform = [
    "twisted[all-non-platform]",
    "pywin32 != 226",
    "twisted-iocpsupport >= 1.0.2",
]

osx-platform = [
    "twisted[macos-platform]",
]

gtk-platform = [
    "twisted[all-non-platform]",
    "pygobject",
]

mypy = [
    "twisted[dev,all-non-platform]",
    "mypy~=1.8",
    "mypy-zope~=1.0.3",
    "types-setuptools",
    "types-pyOpenSSL",
]

[project.scripts]
cftp = "twisted.conch.scripts.cftp:run"
ckeygen = "twisted.conch.scripts.ckeygen:run"
conch = "twisted.conch.scripts.conch:run"
mailmail = "twisted.mail.scripts.mailmail:run"
pyhtmlizer = "twisted.scripts.htmlizer:run"
tkconch = "twisted.conch.scripts.tkconch:run"
trial = "twisted.scripts.trial:run"
twist = "twisted.application.twist._twist:Twist.main"
twistd = "twisted.scripts.twistd:run"

[project.urls]
Changelog = "https://github.com/twisted/twisted/blob/HEAD/NEWS.rst"
Documentation = "https://docs.twistedmatrix.com/"
Homepage = "https://twistedmatrix.com/"
Issues = "https://twistedmatrix.com/trac/report"
Source = "https://github.com/twisted/twisted"
Twitter = "https://twitter.com/twistedmatrix"

[tool.hatch.metadata]
# This is here to enable backward compatible extra dependencies
# that are defined using underscores.
allow-ambiguous-features = true
allow-direct-references = true


[tool.hatch.version]
source = "incremental"

[tool.hatch.metadata.hooks.fancy-pypi-readme]
content-type = "text/x-rst"
fragments = [
    { path = "README.rst" },
]

[[tool.hatch.metadata.hooks.fancy-pypi-readme.substitutions]]
# Munge links of the form `NEWS <NEWS.rst>`_ to point at the appropriate
# location on GitHub so that they function when the long description is
# displayed on PyPI.
pattern = '`([^`]+)\s+<(?!https?://)([^>]+)>`_'
replacement = '`\1 <https://github.com/twisted/twisted/blob/trunk/\2>`_'
ignore-case = true

[tool.hatch.build.targets.wheel]
packages = [
    "src/twisted",
]
exclude = [
    "*.pxi",
    "*.pyx",
    "build.bat",
]

[tool.hatch.build.targets.sdist]
# This dictates what goes into a sdist tarball.
# As a release tarball, we want to include:
#  - All of the library code.
#  - All the useful documentation (but not the super historic stuff)
#  - All of the test files, so that the tests can be run on an installed copy.
# We do not want to include:
#  - Release management files (e.g. topfiles)
#  - Things only useful when running from a source checkout
include = [
    # Documentation
    "/docs",

    # Library code
    "/src",
    "/CONTRIBUTING.md",
    "/INSTALL.rst",
    "/NEWS.rst",
    "/README.rst",
    "/code_of_conduct.md",

    # Test-running utilities for downstream packagers
    "/.coveragerc",
    "/mypy.ini",
    "/tox.ini",
]

[tool.towncrier]
    package = "twisted"
    package_dir = "src"
    filename = "NEWS.rst"

    [[tool.towncrier.section]]
        path = ""

    [[tool.towncrier.section]]
        path = "conch"
        name = "Conch"

    [[tool.towncrier.section]]
        path = "web"
        name = "Web"

    [[tool.towncrier.section]]
        path = "mail"
        name = "Mail"

    [[tool.towncrier.section]]
        path = "words"
        name = "Words"

    [[tool.towncrier.section]]
        path = "names"
        name = "Names"

    [[tool.towncrier.section]]
        path = "trial"
        name = "Trial"

    [[tool.towncrier.type]]
        directory = "feature"
        name = "Features"
        showcontent = true

    [[tool.towncrier.type]]
        directory = "bugfix"
        name = "Bugfixes"
        showcontent = true

    [[tool.towncrier.type]]
        directory = "doc"
        name = "Improved Documentation"
        showcontent = true

    [[tool.towncrier.type]]
        directory = "removal"
        name = "Deprecations and Removals"
        showcontent = true

    [[tool.towncrier.type]]
        directory = "misc"
        name = "Misc"
        showcontent = false

[tool.black]
target-version = ['py36', 'py37', 'py38']

[tool.isort]
profile = "black"
sections = "FUTURE,STDLIB,ZOPE,OPENSSL,THIRDPARTY,FIRSTPARTY,LOCALFOLDER"
default_section = "THIRDPARTY"
no_lines_before = "LOCALFOLDER"
known_first_party = "twisted"
known_zope = "zope"
known_openssl = "OpenSSL"
combine_as_imports = true
skip = "src/twisted/logger/__init__.py,src/twisted/internet/reactor.py"

[tool.mypy]
namespace_packages = true
plugins = ["mypy_zope:plugin"]
# Increase our expectations
strict = true
check_untyped_defs = true
disallow_incomplete_defs = true
disallow_untyped_defs = true
no_implicit_optional = true
show_column_numbers = true
show_error_codes = true
strict_optional = true
warn_no_return = true
warn_redundant_casts = true
warn_return_any = true
warn_unreachable = true
warn_unused_ignores = true
disallow_untyped_decorators = true
disallow_any_generics = true
# These are too strict for us at the moment
disallow_any_decorated = false
disallow_any_explicit = false
disallow_any_expr = false
disallow_any_unimported = false
disallow_subclassing_any = false
disallow_untyped_calls = false
strict_equality = false
no_implicit_reexport = false
# Disable some checks until the effected modules fully adopt mypy

[[tool.mypy.overrides]]
ignore_missing_imports = true
follow_imports = "silent"
follow_imports_for_stubs = true
module = [

  # pyobjc is not installed on linux
  "CFNetwork",
  "CoreFoundation",

  # neither is pywin32
  "pywintypes",
  "win32api",
  "win32con",
  "win32com.*",
  "win32event",
  "win32file",
  "win32pipe",
  "win32process",
  "win32security",
  "win32console",

  # pyserial is very optional
  "serial",
  "serial.*",

  # GObject Introspection too
  "gi",
  "gi.repository.*",

  # we need to clean this up, because it's ancient and probably unsupported,
  # but as long as it's still imported, we don't want to type-check it
  "gobject",
  "pygtk",
  "gtk",

  # and wxPython
  "wxPython.wx",
  "wx",

  # constantly doesn't have type stubs yet
  "constantly",

  # h2 doesn't have types yet and is optional besides
  "h2.*",
  "hpack.*",
  "priority",

  # subunit is untyped
  "subunit",

  # oh this is fun, not even totally sure what library this is, since it's not
  # documented as an extra.
  "utmp",

  # I think only used by `twisted.web.script.ResourceTemplate`
  "quixote",

  "cython_test_exception_raiser",

  # various obscure database modules you shouldn't need installed in order to
  # type-check
  "pyPgSQL",
  "psycopg",
  "MySQLdb",
  "kinterbasdb",
]

[[tool.mypy.overrides]]
allow_untyped_defs = true
check_untyped_defs = false
module = [
    'twisted._threads.test.test_team',
    'twisted._threads.test.test_threadworker',
    'twisted.application.app',
    'twisted.application.internet',
    'twisted.application.service',
    'twisted.application.test.test_internet',
    'twisted.conch.client.agent',
    'twisted.conch.client.default',
    'twisted.conch.client.direct',
    'twisted.conch.endpoints',
    'twisted.conch.insults.helper',
    'twisted.conch.insults.insults',
    'twisted.conch.insults.window',
    'twisted.conch.ls',
    'twisted.conch.manhole',
    'twisted.conch.manhole_tap',
    'twisted.conch.mixin',
    'twisted.conch.recvline',
    'twisted.conch.scripts.cftp',
    'twisted.conch.scripts.ckeygen',
    'twisted.conch.scripts.conch',
    'twisted.conch.scripts.tkconch',
    'twisted.conch.ssh.agent',
    'twisted.conch.ssh.channel',
    'twisted.conch.ssh.connection',
    'twisted.conch.ssh.factory',
    'twisted.conch.ssh.filetransfer',
    'twisted.conch.ssh.forwarding',
    'twisted.conch.ssh.keys',
    'twisted.conch.ssh.service',
    'twisted.conch.ssh.session',
    'twisted.conch.ssh.sexpy',
    'twisted.conch.ssh.transport',
    'twisted.conch.ssh.userauth',
    'twisted.conch.stdio',
    'twisted.conch.tap',
    'twisted.conch.telnet',
    'twisted.conch.test.loopback',
    'twisted.conch.test.test_agent',
    'twisted.conch.test.test_cftp',
    'twisted.conch.test.test_checkers',
    'twisted.conch.test.test_conch',
    'twisted.conch.test.test_connection',
    'twisted.conch.test.test_default',
    'twisted.conch.test.test_endpoints',
    'twisted.conch.test.test_filetransfer',
    'twisted.conch.test.test_insults',
    'twisted.conch.test.test_keys',
    'twisted.conch.test.test_knownhosts',
    'twisted.conch.test.test_manhole',
    'twisted.conch.test.test_recvline',
    'twisted.conch.test.test_session',
    'twisted.conch.test.test_ssh',
    'twisted.conch.test.test_telnet',
    'twisted.conch.test.test_transport',
    'twisted.conch.test.test_userauth',
    'twisted.conch.ui.tkvt100',
    'twisted.conch.unix',
    'twisted.cred.checkers',
    'twisted.cred.strcred',
    'twisted.cred.test.test_cred',
    'twisted.cred.test.test_digestauth',
    'twisted.cred.test.test_strcred',
    'twisted.enterprise.adbapi',
    'twisted.internet._baseprocess',
    'twisted.internet._dumbwin32proc',
    'twisted.internet._glibbase',
    'twisted.internet._newtls',
    'twisted.internet._signals',
    'twisted.internet._threadedselect',
    'twisted.internet._win32serialport',
    'twisted.internet._win32stdio',
    'twisted.internet.asyncioreactor',
    'twisted.internet.cfreactor',
    'twisted.internet.endpoints',
    'twisted.internet.error',
    'twisted.internet.fdesc',
    'twisted.internet.gtk2reactor',
    'twisted.internet.inotify',
    'twisted.internet.iocpreactor.abstract',
    'twisted.internet.iocpreactor.reactor',
    'twisted.internet.iocpreactor.udp',
    'twisted.internet.kqreactor',
    'twisted.internet.posixbase',
    'twisted.internet.process',
    'twisted.internet.protocol',
    'twisted.internet.serialport',
    'twisted.internet.test._posixifaces',
    'twisted.internet.test.connectionmixins',
    'twisted.internet.test.reactormixins',
    'twisted.internet.test.test_address',
    'twisted.internet.test.test_asyncioreactor',
    'twisted.internet.test.test_base',
    'twisted.internet.test.test_baseprocess',
    'twisted.internet.test.test_defer_yieldfrom',
    'twisted.internet.test.test_endpoints',
    'twisted.internet.test.test_epollreactor',
    'twisted.internet.test.test_fdset',
    'twisted.internet.test.test_filedescriptor',
    'twisted.internet.test.test_glibbase',
    'twisted.internet.test.test_inlinecb',
    'twisted.internet.test.test_inotify',
    'twisted.internet.test.test_iocp',
    'twisted.internet.test.test_newtls',
    'twisted.internet.test.test_posixbase',
    'twisted.internet.test.test_posixprocess',
    'twisted.internet.test.test_process',
    'twisted.internet.test.test_protocol',
    'twisted.internet.test.test_resolver',
    'twisted.internet.test.test_serialport',
    'twisted.internet.test.test_socket',
    'twisted.internet.test.test_stdio',
    'twisted.internet.test.test_tcp',
    'twisted.internet.test.test_threads',
    'twisted.internet.test.test_time',
    'twisted.internet.test.test_tls',
    'twisted.internet.test.test_udp',
    'twisted.internet.test.test_unix',
    'twisted.internet.test.test_win32events',
    'twisted.internet.testing',
    'twisted.internet.threads',
    'twisted.internet.tksupport',
    'twisted.internet.udp',
    'twisted.internet.unix',
    'twisted.internet.utils',
    'twisted.internet.win32eventreactor',
    'twisted.internet.wxreactor',
    'twisted.internet.wxsupport',
    'twisted.logger._json',
    'twisted.mail._cred',
    'twisted.mail._pop3client',
    'twisted.mail.alias',
    'twisted.mail.imap4',
    'twisted.mail.mail',
    'twisted.mail.maildir',
    'twisted.mail.pb',
    'twisted.mail.pop3',
    'twisted.mail.protocols',
    'twisted.mail.relay',
    'twisted.mail.relaymanager',
    'twisted.mail.scripts.mailmail',
    'twisted.mail.smtp',
    'twisted.mail.tap',
    'twisted.mail.test.pop3testserver',
    'twisted.mail.test.test_imap',
    'twisted.mail.test.test_mail',
    'twisted.mail.test.test_mailmail',
    'twisted.mail.test.test_options',
    'twisted.mail.test.test_pop3',
    'twisted.mail.test.test_pop3client',
    'twisted.mail.test.test_smtp',
    'twisted.names.authority',
    'twisted.names.cache',
    'twisted.names.client',
    'twisted.names.common',
    'twisted.names.dns',
    'twisted.names.hosts',
    'twisted.names.root',
    'twisted.names.secondary',
    'twisted.names.server',
    'twisted.names.srvconnect',
    'twisted.names.tap',
    'twisted.names.test.test_cache',
    'twisted.names.test.test_client',
    'twisted.names.test.test_common',
    'twisted.names.test.test_dns',
    'twisted.names.test.test_examples',
    'twisted.names.test.test_names',
    'twisted.names.test.test_rootresolve',
    'twisted.names.test.test_server',
    'twisted.names.test.test_srvconnect',
    'twisted.pair.test.test_tuntap',
    'twisted.pair.testing',
    'twisted.pair.tuntap',
    'twisted.persisted._tokenize',
    'twisted.persisted.aot',
    'twisted.persisted.sob',
    'twisted.persisted.styles',
    'twisted.plugin',
    'twisted.plugins.cred_unix',
    'twisted.positioning._sentence',
    'twisted.positioning.nmea',
    'twisted.positioning.test.test_sentence',
    'twisted.protocols.amp',
    'twisted.protocols.basic',
    'twisted.protocols.finger',
    'twisted.protocols.ftp',
    'twisted.protocols.htb',
    'twisted.protocols.ident',
    'twisted.protocols.loopback',
    'twisted.protocols.memcache',
    'twisted.protocols.pcp',
    'twisted.protocols.policies',
    'twisted.protocols.portforward',
    'twisted.protocols.postfix',
    'twisted.protocols.shoutcast',
    'twisted.protocols.sip',
    'twisted.protocols.socks',
    'twisted.protocols.stateful',
    'twisted.protocols.test.test_basic',
    'twisted.protocols.test.test_tls',
    'twisted.protocols.tls',
    'twisted.protocols.wire',
    'twisted.python.failure',
    'twisted.python.formmethod',
    'twisted.python.logfile',
    'twisted.python.modules',
    'twisted.python.rebuild',
    'twisted.python.reflect',
    'twisted.python.test.test_components',
    'twisted.python.test.test_constants',
    'twisted.python.test.test_deprecate',
    'twisted.python.test.test_fakepwd',
    'twisted.python.test.test_inotify',
    'twisted.python.test.test_release',
    'twisted.python.test.test_sendmsg',
    'twisted.python.test.test_shellcomp',
    'twisted.python.test.test_syslog',
    'twisted.python.test.test_urlpath',
    'twisted.python.test.test_util',
    'twisted.python.test.test_zipstream',
    'twisted.python.text',
    'twisted.python.threadable',
    'twisted.python.urlpath',
    'twisted.python.usage',
    'twisted.python.util',
    'twisted.python.win32',
    'twisted.python.zipstream',
    'twisted.runner.inetd',
    'twisted.runner.procmon',
    'twisted.runner.test.test_procmon',
    'twisted.scripts._twistd_unix',
    'twisted.scripts.test.test_scripts',
    'twisted.scripts.trial',
    'twisted.spread.banana',
    'twisted.spread.flavors',
    'twisted.spread.jelly',
    'twisted.spread.pb',
    'twisted.spread.publish',
    'twisted.spread.test.test_banana',
    'twisted.spread.test.test_jelly',
    'twisted.spread.test.test_pb',
    'twisted.spread.test.test_pbfailure',
    'twisted.spread.util',
    'twisted.tap.ftp',
    'twisted.test.iosim',
    'twisted.test.process_twisted',
    'twisted.test.stdio_test_consumer',
    'twisted.test.stdio_test_halfclose',
    'twisted.test.stdio_test_hostpeer',
    'twisted.test.stdio_test_lastwrite',
    'twisted.test.stdio_test_loseconn',
    'twisted.test.stdio_test_producer',
    'twisted.test.stdio_test_write',
    'twisted.test.stdio_test_writeseq',
    'twisted.test.test_adbapi',
    'twisted.test.test_amp',
    'twisted.test.test_application',
    'twisted.test.test_compat',
    'twisted.test.test_context',
    'twisted.test.test_cooperator',
    'twisted.test.test_defgen',
    'twisted.test.test_factories',
    'twisted.test.test_fdesc',
    'twisted.test.test_ftp',
    'twisted.test.test_ftp_options',
    'twisted.test.test_ident',
    'twisted.test.test_internet',
    'twisted.test.test_iutils',
    'twisted.test.test_loopback',
    'twisted.test.test_main',
    'twisted.test.test_memcache',
    'twisted.test.test_pcp',
    'twisted.test.test_policies',
    'twisted.test.test_postfix',
    'twisted.test.test_process',
    'twisted.test.test_protocols',
    'twisted.test.test_reflect',
    'twisted.test.test_sip',
    'twisted.test.test_sob',
    'twisted.test.test_socks',
    'twisted.test.test_ssl',
    'twisted.test.test_sslverify',
    'twisted.test.test_stateful',
    'twisted.test.test_stdio',
    'twisted.test.test_strerror',
    'twisted.test.test_strports',
    'twisted.test.test_task',
    'twisted.test.test_tcp',
    'twisted.test.test_tcp_internals',
    'twisted.test.test_threadable',
    'twisted.test.test_threadpool',
    'twisted.test.test_threads',
    'twisted.test.test_twistd',
    'twisted.test.test_twisted',
    'twisted.test.test_udp',
    'twisted.test.test_unix',
    'twisted.test.test_usage',
    'twisted.test.testutils',
    'twisted.trial._asynctest',
    'twisted.trial._dist.test.test_disttrial',
    'twisted.trial._dist.test.test_matchers',
    'twisted.trial._dist.test.test_stream',
    'twisted.trial._dist.test.test_worker',
    'twisted.trial._dist.test.test_workertrial',
    'twisted.trial._dist.workerreporter',
    'twisted.trial._synctest',
    'twisted.trial.reporter',
    'twisted.trial.runner',
    'twisted.trial.test.detests',
    'twisted.trial.test.erroneous',
    'twisted.trial.test.mockcustomsuite',
    'twisted.trial.test.mockcustomsuite2',
    'twisted.trial.test.mockcustomsuite3',
    'twisted.trial.test.skipping',
    'twisted.trial.test.suppression',
    'twisted.trial.test.test_assertions',
    'twisted.trial.test.test_asyncassertions',
    'twisted.trial.test.test_log',
    'twisted.trial.test.test_plugins',
    'twisted.trial.test.test_reporter',
    'twisted.trial.test.test_runner',
    'twisted.trial.test.test_suppression',
    'twisted.trial.test.test_testcase',
    'twisted.trial.test.test_tests',
    'twisted.trial.test.weird',
    'twisted.trial.util',
    'twisted.web._auth.basic',
    'twisted.web._auth.wrapper',
    'twisted.web._http2',
    'twisted.web._newclient',
    'twisted.web._template_util',
    'twisted.web.client',
    'twisted.web.distrib',
    'twisted.web.domhelpers',
    'twisted.web.error',
    'twisted.web.http',
    'twisted.web.http_headers',
    'twisted.web.microdom',
    'twisted.web.proxy',
    'twisted.web.resource',
    'twisted.web.server',
    'twisted.web.static',
    'twisted.web.sux',
    'twisted.web.tap',
    'twisted.web.test.injectionhelpers',
    'twisted.web.test.requesthelper',
    'twisted.web.test.test_agent',
    'twisted.web.test.test_cgi',
    'twisted.web.test.test_distrib',
    'twisted.web.test.test_domhelpers',
    'twisted.web.test.test_http',
    'twisted.web.test.test_http2',
    'twisted.web.test.test_httpauth',
    'twisted.web.test.test_newclient',
    'twisted.web.test.test_proxy',
    'twisted.web.test.test_static',
    'twisted.web.test.test_util',
    'twisted.web.test.test_vhost',
    'twisted.web.test.test_web',
    'twisted.web.test.test_webclient',
    'twisted.web.test.test_wsgi',
    'twisted.web.test.test_xmlrpc',
    'twisted.web.twcgi',
    'twisted.web.wsgi',
    'twisted.web.xmlrpc',
    'twisted.words.im.basesupport',
    'twisted.words.im.ircsupport',
    'twisted.words.im.pbsupport',
    'twisted.words.protocols.irc',
    'twisted.words.protocols.jabber.client',
    'twisted.words.protocols.jabber.component',
    'twisted.words.protocols.jabber.error',
    'twisted.words.protocols.jabber.jstrports',
    'twisted.words.protocols.jabber.sasl',
    'twisted.words.protocols.jabber.xmlstream',
    'twisted.words.service',
    'twisted.words.test.test_basesupport',
    'twisted.words.test.test_domish',
    'twisted.words.test.test_irc',
    'twisted.words.test.test_irc_service',
    'twisted.words.test.test_jabberclient',
    'twisted.words.test.test_jabbercomponent',
    'twisted.words.test.test_jabberjstrports',
    'twisted.words.test.test_jabbersasl',
    'twisted.words.test.test_jabberxmlstream',
    'twisted.words.test.test_service',
    'twisted.words.test.test_xishutil',
    'twisted.words.test.test_xmlstream',
    'twisted.words.xish.domish',
    'twisted.words.xish.utility',
    'twisted.words.xish.xmlstream',
    'twisted.words.xish.xpath',
]

[[tool.mypy.overrides]]
allow_untyped_defs = true
module = [
    'twisted._threads._convenience',
    'twisted._threads._ithreads',
    'twisted._threads._memory',
    'twisted._threads._threadworker',
    'twisted.conch.avatar',
    'twisted.conch.checkers',
    'twisted.conch.client.connect',
    'twisted.conch.client.knownhosts',
    'twisted.conch.client.options',
    'twisted.conch.error',
    'twisted.conch.insults.text',
    'twisted.conch.interfaces',
    'twisted.conch.manhole_ssh',
    'twisted.conch.openssh_compat.factory',
    'twisted.conch.ssh._kex',
    'twisted.conch.ssh.address',
    'twisted.conch.ssh.common',
    'twisted.conch.test.test_unix',
    'twisted.conch.ui.ansi',
    'twisted.cred._digest',
    'twisted.cred.credentials',
    'twisted.internet._pollingfile',
    'twisted.internet._posixserialport',
    'twisted.internet._posixstdio',
    'twisted.internet._producer_helpers',
    'twisted.internet.address',
    'twisted.internet.default',
    'twisted.internet.epollreactor',
    'twisted.internet.gireactor',
    'twisted.internet.glib2reactor',
    'twisted.internet.iocpreactor.interfaces',
    'twisted.internet.main',
    'twisted.internet.pollreactor',
    'twisted.internet.pyuisupport',
    'twisted.internet.selectreactor',
    'twisted.internet.ssl',
    'twisted.internet.test._win32ifaces',
    'twisted.internet.test.fakeendpoint',
    'twisted.internet.test.modulehelpers',
    'twisted.internet.test.test_win32serialport',
    'twisted.mail._except',
    'twisted.mail.bounce',
    'twisted.mail.interfaces',
    'twisted.names._rfc1982',
    'twisted.names.error',
    'twisted.names.resolve',
    'twisted.names.test.test_rfc1982',
    'twisted.names.test.test_util',
    'twisted.pair.ethernet',
    'twisted.pair.ip',
    'twisted.pair.raw',
    'twisted.pair.rawudp',
    'twisted.pair.test.test_ethernet',
    'twisted.persisted._token',
    'twisted.persisted.crefutil',
    'twisted.persisted.dirdbm',
    'twisted.persisted.test.test_styles',
    'twisted.plugins.cred_anonymous',
    'twisted.plugins.cred_file',
    'twisted.plugins.cred_memory',
    'twisted.plugins.cred_sshkeys',
    'twisted.plugins.twisted_trial',
    'twisted.plugins.twisted_words',
    'twisted.positioning.base',
    'twisted.positioning.ipositioning',
    'twisted.positioning.test.receiver',
    'twisted.python._release',
    'twisted.python._shellcomp',
    'twisted.python._textattributes',
    'twisted.python.compat',
    'twisted.python.components',
    'twisted.python.context',
    'twisted.python.deprecate',
    'twisted.python.fakepwd',
    'twisted.python.htmlizer',
    'twisted.python.lockfile',
    'twisted.python.log',
    'twisted.python.monkey',
    'twisted.python.procutils',
    'twisted.python.release',
    'twisted.python.roots',
    'twisted.python.shortcut',
    'twisted.python.syslog',
    'twisted.runner.inetdconf',
    'twisted.runner.inetdtap',
    'twisted.scripts._twistw',
    'twisted.scripts.htmlizer',
    'twisted.scripts.twistd',
    'twisted.spread.interfaces',
    'twisted.tap.portforward',
    'twisted.tap.socks',
    'twisted.test.mock_win32process',
    'twisted.trial._asyncrunner',
    'twisted.trial._dist.distreporter',
    'twisted.trial._dist.disttrial',
    'twisted.trial._dist.functional',
    'twisted.trial._dist.options',
    'twisted.trial._dist.worker',
    'twisted.trial._dist.workertrial',
    'twisted.trial.itrial',
    'twisted.trial.test.mockdoctest',
    'twisted.trial.test.packages',
    'twisted.trial.test.pyunitcases',
    'twisted.trial.test.sample',
    'twisted.web._auth.digest',
    'twisted.web.demo',
    'twisted.web.html',
    'twisted.web.iweb',
    'twisted.web.rewrite',
    'twisted.web.script',
    'twisted.web.test._util',
    'twisted.web.vhost',
    'twisted.words.im.baseaccount',
    'twisted.words.im.basechat',
    'twisted.words.im.interfaces',
    'twisted.words.iwords',
    'twisted.words.protocols.jabber.ijabber',
    'twisted.words.protocols.jabber.jid',
    'twisted.words.protocols.jabber.sasl_mechanisms',
    'twisted.words.protocols.jabber.xmpp_stringprep',
    'twisted.words.tap',
    'twisted.words.test.test_ircsupport',
    'twisted.words.xmpproutertap',
]

[[tool.mypy.overrides]]
allow_untyped_defs = true
check_untyped_defs = false
module = [
    'twisted.internet._sslverify',
    'twisted.internet.abstract',
    'twisted.internet.iocpreactor.tcp',
    'twisted.internet.tcp',
]<|MERGE_RESOLUTION|>--- conflicted
+++ resolved
@@ -33,13 +33,8 @@
 dependencies = [
     "zope.interface >= 5",
     "constantly >= 15.1",
-<<<<<<< HEAD
-    "incremental >= 22.10.0",
+    "incremental >= 24.7.0",
     "Automat @ git+https://github.com/glyph/automat.git@1d5732b1117b143b73b51f0b2b932c6fa59f0f3b",
-=======
-    "incremental >= 24.7.0",
-    "Automat >= 0.8.0",
->>>>>>> 90386394
     "hyperlink >= 17.1.1",
     "attrs >= 21.3.0",
     "typing_extensions >= 4.2.0",
