--- conflicted
+++ resolved
@@ -94,11 +94,7 @@
           name: Check manifest-checker.
           when: always
           command: |
-<<<<<<< HEAD
-            tox -r -e manifest-checker
-=======
             venv/bin/tox -r -e manifest-checker
->>>>>>> 55fb0c49
 
   #
   # Documentation tests are slow so we execute them in a separate job.
@@ -125,8 +121,6 @@
           command: |
             venv/bin/tox -r -e apidocs
 
-<<<<<<< HEAD
-=======
   #
   # MacOS with Python2.7 and default reactor.
   #
@@ -184,15 +178,11 @@
 
 # First we run the static checkers, and only if they pass we spin the macOS.
 # in this way we should save some macOS minutes as we only have 1000h per month.
->>>>>>> 55fb0c49
 workflows:
   version: 2
   all-tests:
     jobs:
       - static_checkers
-<<<<<<< HEAD
-      - documentation
-=======
       - documentation
       - linux-wheels
       - osx-wheels:
@@ -206,5 +196,4 @@
       - macos_py37_default_reactor:
           requires:
             - static_checkers
-            - documentation
->>>>>>> 55fb0c49
+            - documentation