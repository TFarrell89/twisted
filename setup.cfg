[metadata]
name = Twisted
version = attr: twisted.__version__
description = An asynchronous networking framework written in Python
author = Twisted Matrix Laboratories
author_email = twisted-python@twistedmatrix.com
maintainer = Glyph Lefkowitz
maintainer_email = glyph@twistedmatrix.com
url = https://twistedmatrix.com/
project_urls =
    Documentation=https://docs.twistedmatrix.com/
    Source=https://github.com/twisted/twisted
    Issues=https://twistedmatrix.com/trac/report
    Twitter=https://twitter.com/twistedmatrix
    Changelog=https://github.com/twisted/twisted/blob/HEAD/NEWS.rst
license = MIT
classifiers =
    Programming Language :: Python :: 3
    Programming Language :: Python :: 3 :: Only
    Programming Language :: Python :: 3.7
    Programming Language :: Python :: 3.8
    Programming Language :: Python :: 3.9
    Programming Language :: Python :: 3.10
long_description_content_type = text/x-rst

[options]
# When updating this value, make sure our CI matrix includes a matching minimum version.
python_requires = >=3.7.1
install_requires =
    zope.interface >= 4.4.2
    constantly >= 15.1
    incremental >= 21.3.0
    Automat >= 0.8.0
    hyperlink >= 17.1.1
    attrs >= 19.2.0
    typing_extensions >= 3.6.5
    twisted-iocpsupport >= 1.0.2, <2; platform_system == "Windows"
include_package_data = True
zip_safe = False
package_dir = =src
packages = find:

[options.extras_require]
; This is list of minimum dependencies required to run the test.
; The plan is to remove the `test` extra requirement and skip tests that
; depend on then
; To prevent trunk failures we should pin all dev dependencies to minor
; versions.
; We trust semantic versioning and auto-upgrading to a bugfix release
; should be OK.
test =
    cython-test-exception-raiser >= 1.0.2, <2
    PyHamcrest >= 1.9.0

; List of dependencies required to build the documentation and test the
; release scripts and process.
dev_release =
    towncrier ~= 19.2
<<<<<<< HEAD
    pydoctor ~= 21.9.0; python_version >= "3.6"
    sphinx_rtd_theme ~= 1.0
=======
    pydoctor ~= 22.7.0
    sphinx-rtd-theme ~= 0.5
>>>>>>> ff2ea618
    readthedocs-sphinx-ext ~= 2.1
    sphinx >= 5.0, <6

; All the extra tools used to help with the development process.
dev =
    %(dev_release)s
    pyflakes ~= 2.2
    # TODO: support python-subunit in py3.10 https://twistedmatrix.com/trac/ticket/10115
    python-subunit ~= 1.4; python_version < "3.10"
    twistedchecker ~= 0.7
    coverage >= 6b1, <7

tls =
    pyopenssl >= 21.0.0
    # service_identity 18.1.0 added support for validating IP addresses in
    # certificate subjectAltNames
    service_identity >= 18.1.0
    idna >= 2.4

conch =
    pyasn1
    cryptography >= 2.6
    appdirs >= 1.4.0
    bcrypt >= 3.0.0

conch_nacl =
    %(conch)s
    # Used to support Ed25519 keys on systems with OpenSSL < 1.1.1b
    PyNaCl

serial =
    pyserial >= 3.0
    pywin32 != 226; platform_system == "Windows"

http2 =
    h2 >= 3.0, < 5.0
    priority >= 1.1.0, < 2.0

contextvars =
    contextvars >= 2.4, < 3; python_version < "3.7"

all_non_platform =
    %(test)s
    %(tls)s
    %(conch)s
    %(serial)s
    %(http2)s
    %(contextvars)s

macos_platform =
    pyobjc-core
    pyobjc-framework-CFNetwork
    pyobjc-framework-Cocoa
    %(all_non_platform)s

windows_platform =
    pywin32 != 226
    %(all_non_platform)s

osx_platform =
    %(macos_platform)s

gtk_platform =
    pygobject
    %(all_non_platform)s

mypy =
    mypy==0.930
    mypy-zope==0.3.4
    types-setuptools
    types-pyOpenSSL
    %(dev)s
    %(all_non_platform)s
    %(conch_nacl)s

[options.packages.find]
where = src

[options.entry_points]
console_scripts =
    ckeygen = twisted.conch.scripts.ckeygen:run
    cftp = twisted.conch.scripts.cftp:run
    conch = twisted.conch.scripts.conch:run
    mailmail = twisted.mail.scripts.mailmail:run
    pyhtmlizer = twisted.scripts.htmlizer:run
    tkconch = twisted.conch.scripts.tkconch:run
    trial = twisted.scripts.trial:run
    twist = twisted.application.twist._twist:Twist.main
    twistd = twisted.scripts.twistd:run

[options.exclude_package_data]
* =
    *.c
    *.h
    *.pxi
    *.pyx
    build.bat


[flake8]
disable-noqa = True
max-line-length = 182
extend-ignore =
   E203,  # whitespace before : is not PEP8 compliant (& conflicts with black)

per-file-ignores =
    src/twisted/*:
        # block comment should start with '# '
        E265,
        # too many leading '#' for block comment
        E266,
        # multiple imports on one line
        E401,
        # module level import not at top of file
        E402,
        # comparison to None should be 'if cond is None:'
        E711,
        # comparison to True should be 'if cond is True:' or 'if cond:'
        E712,
        # do not compare types, use 'isinstance()'
        E721,
        # do not assign a lambda expression, use a def
        E731,
        # ambiguous variable name 'l'
        E741,
        # ambiguous function definition 'l'
        E743,
        # .has_key() is deprecated, use 'in'
        W601,
    docs/*:
        # block comment should start with '# '
        E265,
        # too many leading '#' for block comment
        E266,
        # multiple imports on one line
        E401,
        # module level import not at top of file
        E402,
        # ambiguous variable name 'l'
        E741,
        # 'string' imported but unused
        F401,
        # 'from Foundation import *' used; unable to detect undefined names
        F403,
        # 'USEREVENT' may be undefined, or defined from star imports: pygame.locals
        F405,
        # redefinition of unused 'pb' from line 8
        F811,
        # undefined name 'name'
        F821,
        # local variable 'd' is assigned to but never used
        F841,
        # trailing whitespace
        W291,
        # blank line contains whitespace
        W293,

[tool:pydoctor]
quiet=1
warnings-as-errors=true
project-name=Twisted
project-url=https://twisted.org/
docformat=epytext
theme=readthedocs
privacy=
    HIDDEN:twisted.words.test
    HIDDEN:twisted.web.test
    HIDDEN:twisted.spread.test
    HIDDEN:twisted.scripts.test
    HIDDEN:twisted.runner.test
    HIDDEN:twisted.python.test
    HIDDEN:twisted.protocols.haproxy.test
    HIDDEN:twisted.protocols.test
    HIDDEN:twisted.positioning.test
    HIDDEN:twisted.persisted.test
    HIDDEN:twisted.pair.test
    HIDDEN:twisted.names.test
    HIDDEN:twisted.mail.test
    HIDDEN:twisted.logger.test
    HIDDEN:twisted.cred.test
    HIDDEN:twisted.conch.test
    HIDDEN:twisted.application.runner.test
    HIDDEN:twisted.application.twist.test
    HIDDEN:twisted.application.test
    HIDDEN:twisted._threads.test
    HIDDEN:twisted.trial._dist.test
    HIDDEN:twisted.trial.test
    HIDDEN:twisted.internet.test
    HIDDEN:twisted.test.*
    PUBLIC:twisted.test.proto_helpers
intersphinx=
    https://docs.python.org/3/objects.inv
    https://cryptography.io/en/latest/objects.inv
    https://pyopenssl.readthedocs.io/en/stable/objects.inv
    https://hyperlink.readthedocs.io/en/stable/objects.inv
    https://twisted.org/constantly/docs/objects.inv
    https://twisted.org/incremental/docs/objects.inv
    https://python-hyper.org/projects/hyper-h2/en/stable/objects.inv
    https://priority.readthedocs.io/en/stable/objects.inv
    https://zopeinterface.readthedocs.io/en/latest/objects.inv
    https://automat.readthedocs.io/en/latest/objects.inv

;
; These options are used as default for the tox and direct command line usage.
; They are designed to help with documentation development.
; For documentation publishing, they need to be overriden in sphinx's conf.py
; No custom `--template-dir` is use here.
; We do have a custom template for final documentation publishing.
project-base-dir=src/twisted
html-output=docs/_build/api
html-viewsource-base=https://github.com/twisted/twisted/tree/trunk/src<|MERGE_RESOLUTION|>--- conflicted
+++ resolved
@@ -56,13 +56,8 @@
 ; release scripts and process.
 dev_release =
     towncrier ~= 19.2
-<<<<<<< HEAD
-    pydoctor ~= 21.9.0; python_version >= "3.6"
+    pydoctor ~= 22.7.0
     sphinx_rtd_theme ~= 1.0
-=======
-    pydoctor ~= 22.7.0
-    sphinx-rtd-theme ~= 0.5
->>>>>>> ff2ea618
     readthedocs-sphinx-ext ~= 2.1
     sphinx >= 5.0, <6
 
