--- conflicted
+++ resolved
@@ -30,7 +30,9 @@
 # The offset between a year and the corresponding major version number.
 VERSION_OFFSET = 2000
 
-<<<<<<< HEAD
+# Types of topfiles.
+TOPFILE_TYPES = ["doc", "bugfix", "misc", "feature", "removal"]
+
 # A list of third-party libraries' Intersphinx targets to allow documentation
 # linking. If you add a new dependency and want to use pydoctor's L{} to link
 # to their docs, add the objects.inv URL here.
@@ -39,13 +41,6 @@
     "https://pyopenssl.readthedocs.org/en/stable/objects.inv",
     "https://python-hyper.org/h2/en/stable/objects.inv",  # hyper-h2
     "https://python-hyper.org/priority/en/stable/objects.inv",  # priority
-=======
-# Types of topfiles.
-TOPFILE_TYPES = ["doc", "bugfix", "misc", "feature", "removal"]
-intersphinxURLs = [
-    "https://docs.python.org/2/objects.inv",
-    "https://pyopenssl.readthedocs.io/en/stable/objects.inv",
->>>>>>> dae9412b
 ]
 
 
