# -*- test-case-name: twisted.test.test_adbapi -*-
# Copyright (c) Twisted Matrix Laboratories.
# See LICENSE for details.

"""
An asynchronous mapping to U{DB-API
2.0<http://www.python.org/topics/database/DatabaseAPI-2.0.html>}.
"""

import sys

from twisted.internet import threads
from twisted.python import reflect, log, compat


class ConnectionLost(Exception):
    """
    This exception means that a db connection has been lost.  Client code may
    try again.
    """



class Connection(object):
    """
    A wrapper for a DB-API connection instance.

    The wrapper passes almost everything to the wrapped connection and so has
    the same API. However, the L{Connection} knows about its pool and also
    handle reconnecting should when the real connection dies.
    """

    def __init__(self, pool):
        self._pool = pool
        self._connection = None
        self.reconnect()


    def close(self):
        # The way adbapi works right now means that closing a connection is
        # a really bad thing  as it leaves a dead connection associated with
        # a thread in the thread pool.
        # Really, I think closing a pooled connection should return it to the
        # pool but that's handled by the runWithConnection method already so,
        # rather than upsetting anyone by raising an exception, let's ignore
        # the request
        pass


    def rollback(self):
        if not self._pool.reconnect:
            self._connection.rollback()
            return

        try:
            self._connection.rollback()
            curs = self._connection.cursor()
            curs.execute(self._pool.good_sql)
            curs.close()
            self._connection.commit()
            return
        except:
            log.err(None, "Rollback failed")

        self._pool.disconnect(self._connection)

        if self._pool.noisy:
            log.msg("Connection lost.")

        raise ConnectionLost()


    def reconnect(self):
        if self._connection is not None:
            self._pool.disconnect(self._connection)
        self._connection = self._pool.connect()


    def __getattr__(self, name):
        return getattr(self._connection, name)



class Transaction:
    """
    A lightweight wrapper for a DB-API 'cursor' object.

    Relays attribute access to the DB cursor. That is, you can call
    C{execute()}, C{fetchall()}, etc., and they will be called on the
    underlying DB-API cursor object. Attributes will also be retrieved from
    there.
    """
    _cursor = None

    def __init__(self, pool, connection):
        self._pool = pool
        self._connection = connection
        self.reopen()


    def close(self):
        _cursor = self._cursor
        self._cursor = None
        _cursor.close()


    def reopen(self):
        if self._cursor is not None:
            self.close()

        try:
            self._cursor = self._connection.cursor()
            return
        except:
            if not self._pool.reconnect:
                raise
            else:
                log.err(None, "Cursor creation failed")

        if self._pool.noisy:
            log.msg('Connection lost, reconnecting')

        self.reconnect()
        self._cursor = self._connection.cursor()


    def reconnect(self):
        self._connection.reconnect()
        self._cursor = None


    def __getattr__(self, name):
        return getattr(self._cursor, name)



class ConnectionPool:
    """
    Represent a pool of connections to a DB-API 2.0 compliant database.

    @ivar connectionFactory: factory for connections, default to L{Connection}.
    @type connectionFactory: any callable.

    @ivar transactionFactory: factory for transactions, default to
        L{Transaction}.
    @type transactionFactory: any callable

    @ivar shutdownID: C{None} or a handle on the shutdown event trigger which
        will be used to stop the connection pool workers when the reactor
        stops.

    @ivar _reactor: The reactor which will be used to schedule startup and
        shutdown events.
    @type _reactor: L{IReactorCore} provider
    """

    CP_ARGS = "min max name noisy openfun reconnect good_sql".split()

    noisy = False # If true, generate informational log messages
    min = 3 # Minimum number of connections in pool
    max = 5 # Maximum number of connections in pool
    name = None # Name to assign to thread pool for debugging
    openfun = None # A function to call on new connections
    reconnect = False # Reconnect when connections fail
    good_sql = 'select 1' # A query which should always succeed

    running = False # True when the pool is operating
    connectionFactory = Connection
    transactionFactory = Transaction

    # Initialize this to None so it's available in close() even if start()
    # never runs.
    shutdownID = None

    def __init__(self, dbapiName, *connargs, **connkw):
        """
        Create a new L{ConnectionPool}.

        Any positional or keyword arguments other than those documented here
        are passed to the DB-API object when connecting. Use these arguments to
        pass database names, usernames, passwords, etc.

        @param dbapiName: an import string to use to obtain a DB-API compatible
            module (e.g. C{'pyPgSQL.PgSQL'})

        @param cp_min: the minimum number of connections in pool (default 3)

        @param cp_max: the maximum number of connections in pool (default 5)

        @param cp_noisy: generate informational log messages during operation
            (default C{False})

        @param cp_openfun: a callback invoked after every C{connect()} on the
            underlying DB-API object. The callback is passed a new DB-API
            connection object. This callback can setup per-connection state
            such as charset, timezone, etc.

        @param cp_reconnect: detect connections which have failed and reconnect
            (default C{False}). Failed connections may result in
            L{ConnectionLost} exceptions, which indicate the query may need to
            be re-sent.

        @param cp_good_sql: an sql query which should always succeed and change
            no state (default C{'select 1'})

        @param cp_reactor: use this reactor instead of the global reactor
            (added in Twisted 10.2).
        @type cp_reactor: L{IReactorCore} provider
        """
        self.dbapiName = dbapiName
        self.dbapi = reflect.namedModule(dbapiName)

        if getattr(self.dbapi, 'apilevel', None) != '2.0':
            log.msg('DB API module not DB API 2.0 compliant.')

        if getattr(self.dbapi, 'threadsafety', 0) < 1:
            log.msg('DB API module not sufficiently thread-safe.')

        reactor = connkw.pop('cp_reactor', None)
        if reactor is None:
            from twisted.internet import reactor
        self._reactor = reactor

        self.connargs = connargs
        self.connkw = connkw

        for arg in self.CP_ARGS:
            cpArg = 'cp_%s' % (arg,)
            if cpArg in connkw:
                setattr(self, arg, connkw[cpArg])
                del connkw[cpArg]

        self.min = min(self.min, self.max)
        self.max = max(self.min, self.max)

        # All connections, hashed on thread id
        self.connections = {}

        # These are optional so import them here
        from twisted.python import threadpool
        import thread

        self.threadID = thread.get_ident
        self.threadpool = threadpool.ThreadPool(self.min, self.max)
        self.startID = self._reactor.callWhenRunning(self._start)


    def _start(self):
        self.startID = None
        return self.start()


    def start(self):
        """
        Start the connection pool.

        If you are using the reactor normally, this function does *not*
        need to be called.
        """
        if not self.running:
            self.threadpool.start()
            self.shutdownID = self._reactor.addSystemEventTrigger(
                'during', 'shutdown', self.finalClose)
            self.running = True


    def runWithConnection(self, func, *args, **kw):
        """
        Execute a function with a database connection and return the result.

        @param func: A callable object of one argument which will be executed
            in a thread with a connection from the pool. It will be passed as
            its first argument a L{Connection} instance (whose interface is
            mostly identical to that of a connection object for your DB-API
            module of choice), and its results will be returned as a
            L{Deferred}. If the method raises an exception the transaction will
            be rolled back. Otherwise, the transaction will be committed.
            B{Note} that this function is B{not} run in the main thread: it
            must be threadsafe.

        @param *args: positional arguments to be passed to func

        @param **kw: keyword arguments to be passed to func

        @return: a L{Deferred} which will fire the return value of
            C{func(Transaction(...), *args, **kw)}, or a
            L{twisted.python.failure.Failure}.
        """
        from twisted.internet import reactor
        return threads.deferToThreadPool(reactor, self.threadpool,
                                         self._runWithConnection,
                                         func, *args, **kw)


    def _runWithConnection(self, func, *args, **kw):
        conn = self.connectionFactory(self)
        try:
            result = func(conn, *args, **kw)
            conn.commit()
            return result
        except:
            excType, excValue, excTraceback = sys.exc_info()
            try:
                conn.rollback()
            except:
                log.err(None, "Rollback failed")
<<<<<<< HEAD
            raise excType(excValue).with_traceback(excTraceback)
=======
            compat.reraise(excValue, excTraceback)
>>>>>>> ba94dc01


    def runInteraction(self, interaction, *args, **kw):
        """
        Interact with the database and return the result.

        The 'interaction' is a callable object which will be executed in a
        thread using a pooled connection. It will be passed an L{Transaction}
        object as an argument (whose interface is identical to that of the
        database cursor for your DB-API module of choice), and its results will
        be returned as a L{Deferred}. If running the method raises an
        exception, the transaction will be rolled back. If the method returns a
        value, the transaction will be committed.

        NOTE that the function you pass is *not* run in the main thread: you
        may have to worry about thread-safety in the function you pass to this
        if it tries to use non-local objects.

        @param interaction: a callable object whose first argument is an
            L{adbapi.Transaction}.

        @param *args: additional positional arguments to be passed to
            interaction

        @param **kw: keyword arguments to be passed to interaction

        @return: a Deferred which will fire the return value of
            C{interaction(Transaction(...), *args, **kw)}, or a
            L{twisted.python.failure.Failure}.
        """
        from twisted.internet import reactor
        return threads.deferToThreadPool(reactor, self.threadpool,
                                         self._runInteraction,
                                         interaction, *args, **kw)


    def runQuery(self, *args, **kw):
        """
        Execute an SQL query and return the result.

        A DB-API cursor will will be invoked with C{cursor.execute(*args,
        **kw)}. The exact nature of the arguments will depend on the specific
        flavor of DB-API being used, but the first argument in C{*args} be an
        SQL statement. The result of a subsequent C{cursor.fetchall()} will be
        fired to the L{Deferred} which is returned. If either the 'execute' or
        'fetchall' methods raise an exception, the transaction will be rolled
        back and a L{twisted.python.failure.Failure} returned.

        The C{*args} and C{**kw} arguments will be passed to the DB-API
        cursor's 'execute' method.

        @return: a L{Deferred} which will fire the return value of a DB-API
            cursor's 'fetchall' method, or a L{twisted.python.failure.Failure}.
        """
        return self.runInteraction(self._runQuery, *args, **kw)


    def runOperation(self, *args, **kw):
        """
        Execute an SQL query and return C{None}.

        A DB-API cursor will will be invoked with C{cursor.execute(*args,
        **kw)}. The exact nature of the arguments will depend on the specific
        flavor of DB-API being used, but the first argument in C{*args} will be
        an SQL statement. This method will not attempt to fetch any results
        from the query and is thus suitable for C{INSERT}, C{DELETE}, and other
        SQL statements which do not return values. If the 'execute' method
        raises an exception, the transaction will be rolled back and a
        L{Failure} returned.

        The C{*args} and C{*kw} arguments will be passed to the DB-API cursor's
        'execute' method.

        @return: a L{Deferred} which will fire with C{None} or a
            L{twisted.python.failure.Failure}.
        """
        return self.runInteraction(self._runOperation, *args, **kw)


    def close(self):
        """
        Close all pool connections and shutdown the pool.
        """
        if self.shutdownID:
            self._reactor.removeSystemEventTrigger(self.shutdownID)
            self.shutdownID = None
        if self.startID:
            self._reactor.removeSystemEventTrigger(self.startID)
            self.startID = None
        self.finalClose()


    def finalClose(self):
        """
        This should only be called by the shutdown trigger.
        """
        self.shutdownID = None
        self.threadpool.stop()
        self.running = False
        for conn in self.connections.values():
            self._close(conn)
        self.connections.clear()


    def connect(self):
        """
        Return a database connection when one becomes available.

        This method blocks and should be run in a thread from the internal
        threadpool. Don't call this method directly from non-threaded code.
        Using this method outside the external threadpool may exceed the
        maximum number of connections in the pool.

        @return: a database connection from the pool.
        """

        tid = self.threadID()
        conn = self.connections.get(tid)
        if conn is None:
            if self.noisy:
                log.msg('adbapi connecting: %s %s%s' % (self.dbapiName,
                                                        self.connargs or '',
                                                        self.connkw or ''))
            conn = self.dbapi.connect(*self.connargs, **self.connkw)
            if self.openfun != None:
                self.openfun(conn)
            self.connections[tid] = conn
        return conn


    def disconnect(self, conn):
        """
        Disconnect a database connection associated with this pool.

        Note: This function should only be used by the same thread which called
        L{ConnectionPool.connect}. As with C{connect}, this function is not
        used in normal non-threaded Twisted code.
        """
        tid = self.threadID()
        if conn is not self.connections.get(tid):
            raise Exception("wrong connection for thread")
        if conn is not None:
            self._close(conn)
            del self.connections[tid]


    def _close(self, conn):
        if self.noisy:
            log.msg('adbapi closing: %s' % (self.dbapiName,))
        try:
            conn.close()
        except:
            log.err(None, "Connection close failed")


    def _runInteraction(self, interaction, *args, **kw):
        conn = self.connectionFactory(self)
        trans = self.transactionFactory(self, conn)
        try:
            result = interaction(trans, *args, **kw)
            trans.close()
            conn.commit()
            return result
        except:
            excType, excValue, excTraceback = sys.exc_info()
            try:
                conn.rollback()
            except:
                log.err(None, "Rollback failed")
<<<<<<< HEAD
            raise excType(excValue).with_traceback(excTraceback)
=======
            compat.reraise(excValue, excTraceback)
>>>>>>> ba94dc01


    def _runQuery(self, trans, *args, **kw):
        trans.execute(*args, **kw)
        return trans.fetchall()


    def _runOperation(self, trans, *args, **kw):
        trans.execute(*args, **kw)


    def __getstate__(self):
        return {'dbapiName': self.dbapiName,
                'min': self.min,
                'max': self.max,
                'noisy': self.noisy,
                'reconnect': self.reconnect,
                'good_sql': self.good_sql,
                'connargs': self.connargs,
                'connkw': self.connkw}


    def __setstate__(self, state):
        self.__dict__ = state
        self.__init__(self.dbapiName, *self.connargs, **self.connkw)



__all__ = ['Transaction', 'ConnectionPool']<|MERGE_RESOLUTION|>--- conflicted
+++ resolved
@@ -304,11 +304,7 @@
                 conn.rollback()
             except:
                 log.err(None, "Rollback failed")
-<<<<<<< HEAD
-            raise excType(excValue).with_traceback(excTraceback)
-=======
             compat.reraise(excValue, excTraceback)
->>>>>>> ba94dc01
 
 
     def runInteraction(self, interaction, *args, **kw):
@@ -478,11 +474,7 @@
                 conn.rollback()
             except:
                 log.err(None, "Rollback failed")
-<<<<<<< HEAD
-            raise excType(excValue).with_traceback(excTraceback)
-=======
             compat.reraise(excValue, excTraceback)
->>>>>>> ba94dc01
 
 
     def _runQuery(self, trans, *args, **kw):
