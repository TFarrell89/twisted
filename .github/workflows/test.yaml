--- conflicted
+++ resolved
@@ -41,12 +41,8 @@
         # When updating the minimum Python version here, also update the
         # `python_requires` from `setup.cfg`.
         # Run on latest minor release of each major python version.
-<<<<<<< HEAD
-        python-version: [3.6, 3.7, 3.8, 3.9, 3.10.0-beta.4]
+        python-version: [3.6, 3.7, 3.8, 3.9, 3.10.0-rc.1]
         os: ["ubuntu-20.04", "windows-2019"]
-=======
-        python-version: [3.6, 3.7, 3.8, 3.9, 3.10.0-rc.1]
->>>>>>> 29535e54
         tox-env: ['alldeps-withcov-posix']
         # By default, tests are executed without disabling IPv6.
         noipv6: ['']
