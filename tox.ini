; tox configuration file for running tests.
;
; The main trial based environments are defined based on a set of factors. Each
; factor will trigger a different behavior. Multiple factors can be set for the
; same environment:
;
; * alldeps - install all possible dependencies.
; * nodeps - avoid installing any dependencies apart from testing tools.
; * withcov - run the tests wrapped using the coverage.
; * nocov - run the tests directly, without using the coverage wrapper.
; * release-prepare - build the sdist and wheel distribution and run tests for them
; * posix - prepare the tests to be run in a Linux/Unix/macOS environment.
; * macos - prepare the tests to be run in a macOS 10.11+ environment (superset of posix)
; * windows - prepare the tests to be executed under Windows.
;
; See README.rst for example tox commands.
;
; There are also various non-default environments used by the continuous
; integration system: the `codecov-push` and `coveralls-push` push the coverage
; results to codecov.io and coveralls.io, respectively. They should be called
; after running both some number of `-withcov` environments and also
; `coverage-prepare`.
;
; For compatibility with the current infrastructure, `codecov-publish`
; combines `coverage-prepare` and `codecov-push` into a single step.
;
; A non-default `txchecker-travis` environment is used to run twistedchecker
; on travis in --diff mode
;
[tox]
minversion=3.20.1
requires=
    virtualenv>=20.0.35
    tox-wheel>=0.5.0
skip_missing_interpreters=True
envlist=lint, mypy,
    apidocs, narrativedocs, newsfragment,
    release-prepare,
    py38-alldeps-nocov

[default]
; Files and directories that contain Python source for linting.
sources = setup.py src/ docs/conch/examples docs/mail/examples docs/names/examples docs/pair/examples docs/web/examples docs/words/examples
; These examples fail lint, see https://twistedmatrix.com/trac/ticket/9952
;   docs/core/examples

[testenv]
wheel = True
wheel_pep517 = True
;; dependencies managed by extras in setup.cfg
extras =
    ; The "nodeps" build still depends on PyHamcrest.
    nodeps: test

<<<<<<< HEAD
    ; We also need to include `dev` so that we can test our dev tools like
    ; the release helpers or documentation generation.
    alldeps: all_non_platform, dev
=======
    alldeps: all_non_platform, dev_release
>>>>>>> 76f42344

    windows: windows_platform

    alldeps-macos: osx_platform

    serial: serial

;; dependencies that are not specified as extras
deps =
    {withcov}: coverage

    {coverage-prepare,codecov-publish}: coverage

    {codecov-push,codecov-publish}: codecov

    coveralls-push: coveralls
    coveralls-push: PyYAML


    lint: pre-commit

; All environment variables are passed.
passenv = *

setenv =
    ; Enable sub-processes coverage reports and store coverage reports in a
    ; known location.
    COVERAGE_PROCESS_START = {toxinidir}/.coveragerc
    COVERAGE_FILE = {toxinidir}/.coverage
    # Help tests know where the base directory is.
    TOX_INI_DIR = {toxinidir}
    ; If serial or windows extras, force serial testing
    {windows,serial}: TWISTED_FORCE_SERIAL_TESTS = 1

skip_install =
    coverage-prepare: True
    codecov: True
    coveralls: True
    lint: True

commands =
    ;
    ; Display information about Python interpreter
    ; which will be used in subsequent steps
    ;
    python {toxinidir}/admin/dump_all_version_info.py

    posix: python -c "print('Running on POSIX (no special dependencies)')"

    ; Run tests without wrapping them using coverage.
    nocov: python -m twisted.trial --temp-directory={envtmpdir}/_trial_temp --reactor={env:TWISTED_REACTOR:default} --reporter={env:TRIAL_REPORTER:verbose}  {posargs:twisted}

    ; Run the tests wrapped using coverage.
    withcov: python {toxinidir}/admin/_copy.py {toxinidir}/admin/zz_coverage.pth {envsitepackagesdir}/zz_coverage.pth
    withcov: coverage erase
    withcov: coverage run -p --rcfile={toxinidir}/.coveragerc -m twisted.trial --temp-directory={envtmpdir}/_trial_temp --reactor={env:TWISTED_REACTOR:default} --reporter={env:TRIAL_REPORTER:verbose} {posargs:twisted}

    ; Prepare coverage reports for publication.
    {coverage-prepare,codecov-publish}: coverage combine
    {coverage-prepare,codecov-publish}: coverage xml -o coverage.xml -i

    ; Publish coverage reports to codecov.
    {codecov-push,codecov-publish}: codecov {env:CODECOV_OPTIONS:} -X search -X gcov -f coverage.xml

    ; Publish coverage reports to coveralls.
    coveralls-push: coveralls

    lint: pre-commit {posargs:run --all-files --show-diff-on-failure}

    newsfragment: python {toxinidir}/bin/admin/check-newsfragment "{toxinidir}"


<<<<<<< HEAD

#
# `apidocs` environment is designed to build only the API doc HTML files.
#
# API docs build errors are visible to stdout
# The resulting files can be viewed with web browsers from the local `apidocs`
# path.
#
# This is only used for development and manual and automated testing.
#
[testenv:apidocs]
extras = docs
commands = {toxinidir}/bin/admin/build-apidocs {toxinidir}/src/ apidocs


#
# `narrativedocs` environment is designed to build the non-API doc HTML files.
#
# To see all warning in a single run, this is not called with -W.
# Instead, all logs are placed into a file.
# This file triggers a failure when not empty.
#
# This is only used for development and manual and automated testing.
#
[testenv:narrativedocs]
extras = docs
setenv =
    # Set this to `True` to run similar to Read the docs.
    READTHEDOCS=False
    READTHEDOCS_LANGUAGE=en
    READTHEDOCS_VERSION=1.0.0.dev0
commands = sphinx-build -aW -b html -d {toxinidir}/docs/_build {toxinidir}/docs {toxinidir}/docs/_build/
=======
[testenv:narrativedocs]
description = Build the narrative documentation.

; Documentation needs Twisted install to get the version.
extras =
    dev_release

commands =
    sphinx-build -aW -b html -d {toxinidir}/docs/_build {toxinidir}/docs {toxinidir}/docs/_build/


[testenv:apidocs]
description = Build the API documentation.

extras = dev_release
commands = {toxinidir}/bin/admin/build-apidocs {toxinidir}/src/ apidocs
>>>>>>> 76f42344


[testenv:mypy]

description = run Mypy (static type checker)

deps =
    mypy==0.790
    mypy-zope==0.2.8

commands =
    mypy                                       \
        --cache-dir="{toxworkdir}/mypy_cache"  \
        {tty:--pretty:}                        \
        {posargs:src}

;
; Create sdist and wheel packages and run basic tests on them.
; Makes the packages available in root `dist/` directory.
;
[testenv:release-prepare]
deps =
    pep517
    twine
    check-manifest>=0.44
whitelist_externals =
    cp
    rm
commands =
    check-manifest --ignore "docs/_build/**,docs/historic/**,admin/**,bin/admin/**"
    rm -rf {toxinidir}/dist
    cp -r {distdir} {toxinidir}/dist # copy the wheel built by tox-wheel
    {envpython} -m pep517.build --source --out-dir={toxinidir}/dist {toxinidir}
    twine check {toxinidir}/dist/*.*<|MERGE_RESOLUTION|>--- conflicted
+++ resolved
@@ -52,13 +52,9 @@
     ; The "nodeps" build still depends on PyHamcrest.
     nodeps: test
 
-<<<<<<< HEAD
     ; We also need to include `dev` so that we can test our dev tools like
     ; the release helpers or documentation generation.
-    alldeps: all_non_platform, dev
-=======
     alldeps: all_non_platform, dev_release
->>>>>>> 76f42344
 
     windows: windows_platform
 
@@ -131,57 +127,43 @@
     newsfragment: python {toxinidir}/bin/admin/check-newsfragment "{toxinidir}"
 
 
-<<<<<<< HEAD
-
-#
-# `apidocs` environment is designed to build only the API doc HTML files.
-#
-# API docs build errors are visible to stdout
-# The resulting files can be viewed with web browsers from the local `apidocs`
-# path.
-#
-# This is only used for development and manual and automated testing.
-#
-[testenv:apidocs]
-extras = docs
-commands = {toxinidir}/bin/admin/build-apidocs {toxinidir}/src/ apidocs
-
-
-#
-# `narrativedocs` environment is designed to build the non-API doc HTML files.
+#
+# `narrativedocs` environment is designed to build the complete documentation HTML files.
 #
 # To see all warning in a single run, this is not called with -W.
 # Instead, all logs are placed into a file.
 # This file triggers a failure when not empty.
 #
-# This is only used for development and manual and automated testing.
-#
 [testenv:narrativedocs]
-extras = docs
+description = Build the narrative documentation.
+
+; Documentation needs Twisted install to get the version.
+extras =
+    dev_release
+
 setenv =
     # Set this to `True` to run similar to Read the docs.
     READTHEDOCS=False
     READTHEDOCS_LANGUAGE=en
     READTHEDOCS_VERSION=1.0.0.dev0
-commands = sphinx-build -aW -b html -d {toxinidir}/docs/_build {toxinidir}/docs {toxinidir}/docs/_build/
-=======
-[testenv:narrativedocs]
-description = Build the narrative documentation.
-
-; Documentation needs Twisted install to get the version.
-extras =
-    dev_release
 
 commands =
     sphinx-build -aW -b html -d {toxinidir}/docs/_build {toxinidir}/docs {toxinidir}/docs/_build/
 
-
+#
+# `apidocs` environment is designed to build only the API doc HTML files.
+#
+# API docs build errors are visible to stdout
+# The resulting files can be viewed with web browsers from the local `apidocs`
+# path.
+#
+# This is only used for development and manual and automated testing.
+#
 [testenv:apidocs]
 description = Build the API documentation.
 
 extras = dev_release
 commands = {toxinidir}/bin/admin/build-apidocs {toxinidir}/src/ apidocs
->>>>>>> 76f42344
 
 
 [testenv:mypy]
