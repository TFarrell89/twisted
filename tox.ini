--- conflicted
+++ resolved
@@ -5,13 +5,8 @@
 ; same environment:
 ;
 ; * alldeps - install all possible dependencies.
-<<<<<<< HEAD
-; * nodeps - avoid installing any dependency.
-; * withcov - run the tests wrapped using the coverage wrapper.
-=======
 ; * nodeps - avoid installing any dependencies apart from testing tools.
 ; * withcov - run the tests wrapped using the coverage.
->>>>>>> 87e4864d
 ; * nocov - run the tests directly, without using the coverage wrapper.
 ; * wheel - build the wheel distribution
 ; * posix - prepare the tests to be run in a Linux/Unix/macOS environment.
