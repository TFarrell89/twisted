--- conflicted
+++ resolved
@@ -81,26 +81,6 @@
 from twisted.python.deprecate import deprecatedModuleAttribute
 from incremental import Version
 
-<<<<<<< HEAD
-
-_SetTypes = [set]
-_ImmutableSetTypes = [frozenset]
-
-with warnings.catch_warnings():
-    warnings.simplefilter("ignore", category=DeprecationWarning)
-    try:
-        import sets as _sets  # type: ignore[import]
-    except ImportError:
-        # sets module is deprecated in Python 2.6, and gone in
-        # Python 3
-        _sets = None
-    else:
-        _SetTypes.append(_sets.Set)
-        _ImmutableSetTypes.append(_sets.ImmutableSet)
-
-
-=======
->>>>>>> 5d0badef
 DictTypes = (dict,)
 
 None_atom = b"None"  # N
