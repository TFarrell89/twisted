--- conflicted
+++ resolved
@@ -362,12 +362,6 @@
         except OSError:
             msg = "address {!r} not found".format(name)
             err = error.DNSLookupError(msg)
-<<<<<<< HEAD
-            # type note: returning a failing Deferred is akin to raising...
-            #   it's awkward to express that with typing a return value, where
-            #   exceptions are not factored in
-=======
->>>>>>> 069fee0f
             return defer.fail(err)
         else:
             return defer.succeed(address)
