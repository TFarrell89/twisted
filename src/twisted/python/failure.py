--- conflicted
+++ resolved
@@ -368,26 +368,10 @@
         #   with bareword "except:"s.  This premature exception
         #   catching means tracebacks generated here don't tend to show
         #   what called upon the PB object.
-<<<<<<< HEAD
-
         while captureVars and f:
             localz = f.f_locals.copy()
             if f.f_locals is f.f_globals:
                 globalz = {}
-=======
-        while f:
-            if captureVars:
-                localz = f.f_locals.copy()
-                if f.f_locals is f.f_globals:
-                    globalz = {}
-                else:
-                    globalz = f.f_globals.copy()
-                for d in globalz, localz:
-                    if "__builtins__" in d:
-                        del d["__builtins__"]
-                localz = localz.items()
-                globalz = globalz.items()
->>>>>>> 00aa56f5
             else:
                 globalz = f.f_globals.copy()
             for d in globalz, localz:
