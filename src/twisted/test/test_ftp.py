# Copyright (c) Twisted Matrix Laboratories.
# See LICENSE for details.

"""
FTP tests.
"""

import errno
import getpass
import os
import random
<<<<<<< HEAD
import socket
=======
import string
from io import BytesIO
from unittest import skipIf
>>>>>>> ec7445d6

from zope.interface import implementer
from zope.interface.verify import verifyClass

from twisted.cred import checkers, credentials, portal
from twisted.cred.error import UnauthorizedLogin
from twisted.cred.portal import IRealm
from twisted.internet import defer, error, protocol, reactor, task
from twisted.internet.interfaces import IConsumer
from twisted.protocols import basic, ftp, loopback
from twisted.python import failure, filepath, runtime
from twisted.test import proto_helpers
from twisted.trial.unittest import TestCase

if runtime.platform.isWindows():
    nonPOSIXSkip = "Cannot run on Windows"
else:
    nonPOSIXSkip = ""


def _has_ipv6():
    """Returns True if the system can bind an IPv6 address."""
    sock = None
    has_ipv6 = False

    try:
        sock = socket.socket(socket.AF_INET6)
        sock.bind(("::1", 0))
        has_ipv6 = True
    except socket.error:
        pass

    if sock:
        sock.close()
    return has_ipv6



HAS_IPV6 = _has_ipv6()



def skipWithoutIPv6(f):
    if not HAS_IPV6:
        f.skip = "Does not work on systems without IPv6 support."
    return f



def _has_ipv4_mapped_addresses():
    """Returns True if the system supports IPv4-mapped IPv6 addresses."""
    if not HAS_IPV6:
        return False
    server = None
    client = None
    has_ipv4_mapped_addresses = False

    try:
        server = socket.socket(socket.AF_INET6)
        server.bind(("::", 0))
        server.listen(1)
        client = socket.socket(socket.AF_INET)
        client.connect(("127.0.0.1", server.getsockname()[1]))
        has_ipv4_mapped_addresses = True
    except socket.error:
        pass

    if client:
        client.close()
    if server:
        server.close()
    return has_ipv4_mapped_addresses



HAS_IPV4_MAPPED_ADDRESSES = _has_ipv4_mapped_addresses()



def skipWithoutIPv4MappedAddresses(f):
    if not HAS_IPV4_MAPPED_ADDRESSES:
        f.skip = "Does not work on systems without IPv4-mapped IPv6 addresses."
    return f



class Dummy(basic.LineReceiver):
    logname = None

    def __init__(self):
        self.lines = []
        self.rawData = []

    def connectionMade(self):
        self.f = self.factory  # to save typing in pdb :-)

    def lineReceived(self, line):
        self.lines.append(line)

    def rawDataReceived(self, data):
        self.rawData.append(data)

    def lineLengthExceeded(self, line):
        pass


class _BufferingProtocol(protocol.Protocol):
    def connectionMade(self):
        self.buffer = b""
        self.d = defer.Deferred()

    def dataReceived(self, data):
        self.buffer += data

    def connectionLost(self, reason):
        self.d.callback(self)


def passivemode_msg(protocol, host="127.0.0.1", port=12345):
    """
    Construct a passive mode message with the correct encoding

    @param protocol: the FTP protocol from which to base the encoding
    @param host: the hostname
    @param port: the port
    @return: the passive mode message
    """
    msg = f"227 Entering Passive Mode ({ftp.encodeHostPort(host, port)})."
    return msg.encode(protocol._encoding)


class FTPServerTestCase(TestCase):
    """
    Simple tests for an FTP server with the default settings.

    @ivar clientFactory: class used as ftp client.
    """

    clientFactory = ftp.FTPClientBasic
    userAnonymous = "anonymous"
    bindAddress = "127.0.0.1"

    def setUp(self):
        # Keep a list of the protocols created so we can make sure they all
        # disconnect before the tests end.
        protocols = []

        # Create a directory
        self.directory = self.mktemp()
        os.mkdir(self.directory)
        self.dirPath = filepath.FilePath(self.directory)

        # Start the server
        p = portal.Portal(
            ftp.FTPRealm(
                anonymousRoot=self.directory,
                userHome=self.directory,
            )
        )
        p.registerChecker(checkers.AllowAnonymousAccess(), credentials.IAnonymous)

        users_checker = checkers.InMemoryUsernamePasswordDatabaseDontUse()
        self.username = "test-user"
        self.password = "test-password"
        users_checker.addUser(self.username, self.password)
        p.registerChecker(users_checker, credentials.IUsernamePassword)

<<<<<<< HEAD
        self.factory = ftp.FTPFactory(portal=p,
                                      userAnonymous=self.userAnonymous)
        self.port = port = reactor.listenTCP(
            0, self.factory, interface=self.bindAddress)
=======
        self.factory = ftp.FTPFactory(portal=p, userAnonymous=self.userAnonymous)
        self.port = port = reactor.listenTCP(0, self.factory, interface="127.0.0.1")
>>>>>>> ec7445d6
        self.addCleanup(port.stopListening)

        # Hook the server's buildProtocol to make the protocol instance
        # accessible to tests.
        buildProtocol = self.factory.buildProtocol
        d1 = defer.Deferred()

        def _rememberProtocolInstance(addr):
            # Done hooking this.
            del self.factory.buildProtocol

            protocol = buildProtocol(addr)
            self.serverProtocol = protocol.wrappedProtocol

            def cleanupServer():
                if self.serverProtocol.transport is not None:
                    self.serverProtocol.transport.loseConnection()

            self.addCleanup(cleanupServer)
            d1.callback(None)
            protocols.append(protocol)
            return protocol

        self.factory.buildProtocol = _rememberProtocolInstance

        # Connect a client to it
        portNum = port.getHost().port
        clientCreator = protocol.ClientCreator(reactor, self.clientFactory)
        d2 = clientCreator.connectTCP("127.0.0.1", portNum)

        def gotClient(client):
            self.client = client
            self.addCleanup(self.client.transport.loseConnection)
            protocols.append(self.client)

        d2.addCallback(gotClient)

        self.addCleanup(proto_helpers.waitUntilAllDisconnected, reactor, protocols)
        return defer.gatherResults([d1, d2])

    def assertCommandResponse(self, command, expectedResponseLines, chainDeferred=None):
        """
        Asserts that a sending an FTP command receives the expected
        response.

        Returns a Deferred.  Optionally accepts a deferred to chain its actions
        to.
        """
        if chainDeferred is None:
            chainDeferred = defer.succeed(None)

        def queueCommand(ignored):
            d = self.client.queueStringCommand(command)

            def gotResponse(responseLines):
                self.assertEqual(expectedResponseLines, responseLines)

            return d.addCallback(gotResponse)

        return chainDeferred.addCallback(queueCommand)

    def assertCommandFailed(self, command, expectedResponse=None, chainDeferred=None):
        if chainDeferred is None:
            chainDeferred = defer.succeed(None)

        def queueCommand(ignored):
            return self.client.queueStringCommand(command)

        chainDeferred.addCallback(queueCommand)
        self.assertFailure(chainDeferred, ftp.CommandFailed)

        def failed(exception):
            if expectedResponse is not None:
                self.assertEqual(expectedResponse, exception.args[0])

        return chainDeferred.addCallback(failed)

    def _anonymousLogin(self):
        d = self.assertCommandResponse(
            "USER anonymous",
            ["331 Guest login ok, type your email address as password."],
        )
        return self.assertCommandResponse(
            "PASS test@twistedmatrix.com",
            ["230 Anonymous login ok, access restrictions apply."],
            chainDeferred=d,
        )

    def _userLogin(self):
        """
        Authenticates the FTP client using the test account.

        @return: L{Deferred} of command response
        """
        d = self.assertCommandResponse(
            "USER %s" % (self.username),
            ["331 Password required for %s." % (self.username)],
        )
        return self.assertCommandResponse(
            "PASS %s" % (self.password),
            ["230 User logged in, proceed"],
            chainDeferred=d,
        )


class FTPAnonymousTests(FTPServerTestCase):
    """
    Simple tests for an FTP server with different anonymous username.
    The new anonymous username used in this test case is "guest"
    """

    userAnonymous = "guest"

    def test_anonymousLogin(self):
        """
        Tests whether the changing of the anonymous username is working or not.
        The FTP server should not comply about the need of password for the
        username 'guest', letting it login as anonymous asking just an email
        address as password.
        """
        d = self.assertCommandResponse(
            "USER guest", ["331 Guest login ok, type your email address as password."]
        )
        return self.assertCommandResponse(
            "PASS test@twistedmatrix.com",
            ["230 Anonymous login ok, access restrictions apply."],
            chainDeferred=d,
        )


class BasicFTPServerTests(FTPServerTestCase):
    """
    Basic functionality of FTP server.
    """

    def test_tooManyConnections(self):
        """
        When the connection limit is reached, the server should send an
        appropriate response
        """
        self.factory.connectionLimit = 1
        cc = protocol.ClientCreator(reactor, _BufferingProtocol)
        d = cc.connectTCP("127.0.0.1", self.port.getHost().port)

        @d.addCallback
        def gotClient(proto):
            return proto.d

        @d.addCallback
        def onConnectionLost(proto):
            self.assertEqual(
                b"421 Too many users right now, try again in a few minutes." b"\r\n",
                proto.buffer,
            )

        return d

    def test_NotLoggedInReply(self):
        """
        When not logged in, most commands other than USER and PASS should
        get NOT_LOGGED_IN errors, but some can be called before USER and PASS.
        """
        loginRequiredCommandList = [
            "CDUP",
            "CWD",
            "LIST",
            "MODE",
            "PASV",
            "PWD",
            "RETR",
            "STRU",
            "SYST",
            "TYPE",
        ]
        loginNotRequiredCommandList = ["FEAT"]

        # Issue commands, check responses
        def checkFailResponse(exception, command):
            failureResponseLines = exception.args[0]
            self.assertTrue(
                failureResponseLines[-1].startswith("530"),
                "%s - Response didn't start with 530: %r"
                % (
                    command,
                    failureResponseLines[-1],
                ),
            )

        def checkPassResponse(result, command):
            result = result[0]
            self.assertFalse(
                result.startswith("530"),
                "%s - Response start with 530: %r"
                % (
                    command,
                    result,
                ),
            )

        deferreds = []
        for command in loginRequiredCommandList:
            deferred = self.client.queueStringCommand(command)
            self.assertFailure(deferred, ftp.CommandFailed)
            deferred.addCallback(checkFailResponse, command)
            deferreds.append(deferred)

        for command in loginNotRequiredCommandList:
            deferred = self.client.queueStringCommand(command)
            deferred.addCallback(checkPassResponse, command)
            deferreds.append(deferred)

        return defer.DeferredList(deferreds, fireOnOneErrback=True)

    def test_PASSBeforeUSER(self):
        """
        Issuing PASS before USER should give an error.
        """
        return self.assertCommandFailed(
            "PASS foo",
            ["503 Incorrect sequence of commands: " "USER required before PASS"],
        )

    def test_NoParamsForUSER(self):
        """
        Issuing USER without a username is a syntax error.
        """
        return self.assertCommandFailed(
            "USER", ["500 Syntax error: USER requires an argument."]
        )

    def test_NoParamsForPASS(self):
        """
        Issuing PASS without a password is a syntax error.
        """
        d = self.client.queueStringCommand("USER foo")
        return self.assertCommandFailed(
            "PASS", ["500 Syntax error: PASS requires an argument."], chainDeferred=d
        )

    def test_loginError(self):
        """
        Unexpected exceptions from the login handler are caught
        """

        def _fake_loginhandler(*args, **kwargs):
            return defer.fail(AssertionError("test exception"))

        self.serverProtocol.portal.login = _fake_loginhandler
        d = self.client.queueStringCommand("USER foo")
        self.assertCommandFailed(
            "PASS bar",
            ["550 Requested action not taken: internal server error"],
            chainDeferred=d,
        )

        @d.addCallback
        def checkLogs(result):
            logs = self.flushLoggedErrors()
            self.assertEqual(1, len(logs))
            self.assertIsInstance(logs[0].value, AssertionError)

        return d

    def test_AnonymousLogin(self):
        """
        Login with userid 'anonymous'
        """
        return self._anonymousLogin()

    def test_Quit(self):
        """
        Issuing QUIT should return a 221 message.

        @return: L{Deferred} of command response
        """
        d = self._anonymousLogin()
        return self.assertCommandResponse("QUIT", ["221 Goodbye."], chainDeferred=d)

    def test_AnonymousLoginDenied(self):
        """
        Reconfigure the server to disallow anonymous access, and to have an
        IUsernamePassword checker that always rejects.

        @return: L{Deferred} of command response
        """
        self.factory.allowAnonymous = False
        denyAlwaysChecker = checkers.InMemoryUsernamePasswordDatabaseDontUse()
        self.factory.portal.registerChecker(
            denyAlwaysChecker, credentials.IUsernamePassword
        )

        # Same response code as allowAnonymous=True, but different text.
        d = self.assertCommandResponse(
            "USER anonymous", ["331 Password required for anonymous."]
        )

        # It will be denied.  No-one can login.
        d = self.assertCommandFailed(
            "PASS test@twistedmatrix.com",
            ["530 Sorry, Authentication failed."],
            chainDeferred=d,
        )

        # It's not just saying that.  You aren't logged in.
        d = self.assertCommandFailed(
            "PWD", ["530 Please login with USER and PASS."], chainDeferred=d
        )
        return d

    def test_anonymousWriteDenied(self):
        """
        When an anonymous user attempts to edit the server-side filesystem, they
        will receive a 550 error with a descriptive message.

        @return: L{Deferred} of command response
        """
        d = self._anonymousLogin()
        return self.assertCommandFailed(
            "MKD newdir",
            ["550 Anonymous users are forbidden to change the filesystem"],
            chainDeferred=d,
        )

    def test_UnknownCommand(self):
        """
        Send an invalid command.

        @return: L{Deferred} of command response
        """
        d = self._anonymousLogin()
        return self.assertCommandFailed(
            "GIBBERISH", ["502 Command 'GIBBERISH' not implemented"], chainDeferred=d
        )

    def test_RETRBeforePORT(self):
        """
        Send RETR before sending PORT.

        @return: L{Deferred} of command response
        """
        d = self._anonymousLogin()
        return self.assertCommandFailed(
<<<<<<< HEAD
            'RETR foo',
            ["503 Incorrect sequence of commands: "
             "PORT, PASV, EPRT, or EPSV required before RETR"],
            chainDeferred=d)

=======
            "RETR foo",
            [
                "503 Incorrect sequence of commands: "
                "PORT or PASV required before RETR"
            ],
            chainDeferred=d,
        )
>>>>>>> ec7445d6

    def test_STORBeforePORT(self):
        """
        Send STOR before sending PORT.

        @return: L{Deferred} of command response
        """
        d = self._anonymousLogin()
        return self.assertCommandFailed(
<<<<<<< HEAD
            'STOR foo',
            ["503 Incorrect sequence of commands: "
             "PORT, PASV, EPRT, or EPSV required before STOR"],
            chainDeferred=d)

=======
            "STOR foo",
            [
                "503 Incorrect sequence of commands: "
                "PORT or PASV required before STOR"
            ],
            chainDeferred=d,
        )
>>>>>>> ec7445d6

    def test_BadCommandArgs(self):
        """
        Send command with bad arguments.

        @return: L{Deferred} of command response
        """
        d = self._anonymousLogin()
        self.assertCommandFailed(
            "MODE z", ["504 Not implemented for parameter 'z'."], chainDeferred=d
        )
        self.assertCommandFailed(
            "STRU I", ["504 Not implemented for parameter 'I'."], chainDeferred=d
        )
        return d

    def test_DecodeHostPort(self):
        """
        Decode a host port.
        """
        self.assertEqual(
            ftp.decodeHostPort("25,234,129,22,100,23"), ("25.234.129.22", 25623)
        )
        nums = range(6)
        for i in range(6):
            badValue = list(nums)
            badValue[i] = 256
            s = ",".join(map(str, badValue))
            self.assertRaises(ValueError, ftp.decodeHostPort, s)

    def test_PASV(self):
        """
        When the client sends the command C{PASV}, the server responds with a
        host and port, and is listening on that port.
        """
        # Login
        d = self._anonymousLogin()
        # Issue a PASV command
<<<<<<< HEAD
        d.addCallback(lambda _: self.client.queueStringCommand('PASV'))
=======
        d.addCallback(lambda _: self.client.queueStringCommand("PASV"))
>>>>>>> ec7445d6

        def cb(responseLines):
            """
            Extract the host and port from the resonse, and
            verify the server is listening of the port it claims to be.
            """
            host, port = ftp.decodeHostPort(responseLines[-1][4:])
            self.assertEqual(port, self.serverProtocol.dtpPort.getHost().port)

        d.addCallback(cb)
        # Semi-reasonable way to force cleanup
        d.addCallback(lambda _: self.serverProtocol.transport.loseConnection())
        return d

<<<<<<< HEAD

    @skipWithoutIPv6
    def test_PASVDeniedIfIPv6(self):
        """
        The C{PASV} command is rejected for IPv6 clients.  Use C{EPSV}
        instead.
        """
        port = reactor.listenTCP(0, self.factory, interface='::1')
        self.addCleanup(port.stopListening)
        portNum = port.getHost().port
        clientCreator = protocol.ClientCreator(reactor, self.clientFactory)
        d = clientCreator.connectTCP('::1', portNum)

        def gotClient(client):
            self.client = client
            self.addCleanup(self.client.transport.loseConnection)

        d.addCallback(gotClient)
        d.addCallback(lambda _: self._anonymousLogin())
        return self.assertCommandFailed(
            'PASV',
            ["502 Command 'PASV' not implemented"],
            chainDeferred=d)


    def test_EPSVALLBeforePASV(self):
        """
        When the client sends the command C{EPSV ALL}, a subsequent C{PASV}
        command is rejected.
        """
        d = self._anonymousLogin()
        self.assertCommandResponse('EPSV ALL', ["200 EPSV ALL OK"],
                                   chainDeferred=d)
        self.assertCommandFailed(
            'PASV',
            ["503 Incorrect sequence of commands: "
             "may not send PASV after EPSV ALL"],
            chainDeferred=d)
        return d


    def test_EPSV(self):
        """
        When the client sends the command C{EPSV}, the server responds with a
        port, and is listening on that port.
        """
        d = self._anonymousLogin()
        d.addCallback(lambda _: self.client.queueStringCommand('EPSV'))

        def cb(responseLines):
            """
            Extract the port from the response, and verify the server is
            listening on the port it claims to be.
            """
            _, _, port = ftp.decodeExtendedAddressLine(responseLines[-1][4:])
            self.assertEqual(port, self.serverProtocol.dtpPort.getHost().port)

        d.addCallback(cb)
        d.addCallback(lambda _: self.serverProtocol.transport.loseConnection())
        return d


    def test_EPSVWithProtocol(self):
        """
        When the client sends the command C{EPSV} with a network protocol
        number, the server responds with a port, and is listening on that
        port.
        """
        d = self._anonymousLogin()
        d.addCallback(lambda _: self.client.queueStringCommand('EPSV 2'))

        def cb(responseLines):
            """
            Extract the port from the response, and verify the server is
            listening on the port it claims to be.
            """
            _, _, port = ftp.decodeExtendedAddressLine(responseLines[-1][4:])
            self.assertEqual(port, self.serverProtocol.dtpPort.getHost().port)

        d.addCallback(cb)
        d.addCallback(lambda _: self.serverProtocol.transport.loseConnection())
        return d


    def test_EPSVWithBadProtocol(self):
        """
        Sending EPSV with a bad protocol number returns a suitable error.
        """
        d = self._anonymousLogin()
        self.assertCommandFailed(
            'EPSV nonsense',
            ["501 syntax error in argument(s) nonsense."],
            chainDeferred=d)
        self.assertCommandFailed(
            'EPSV 65535',
            ["522 Network protocol not supported, use (1,2)"],
            chainDeferred=d)
        return d


    def test_EPSVALLBeforeEPSV(self):
        """
        The client may send the command C{EPSV ALL} before C{EPSV}.
        """
        d = self._anonymousLogin()
        self.assertCommandResponse('EPSV ALL', ["200 EPSV ALL OK"],
                                   chainDeferred=d)
        d.addCallback(lambda _: self.client.queueStringCommand('EPSV'))

        def cb(responseLines):
            """
            Extract the port from the response, and verify the server is
            listening on the port it claims to be.
            """
            _, _, port = ftp.decodeExtendedAddressLine(responseLines[-1][4:])
            self.assertEqual(port, self.serverProtocol.dtpPort.getHost().port)

        d.addCallback(cb)
        d.addCallback(lambda _: self.serverProtocol.transport.loseConnection())
        return d


    def test_EPSVALLBeforePORT(self):
        """
        When the client sends the command C{EPSV ALL}, a subsequent C{PORT}
        command is rejected.
        """
        d = self._anonymousLogin()
        self.assertCommandResponse('EPSV ALL', ["200 EPSV ALL OK"],
                                   chainDeferred=d)
        self.assertCommandFailed(
            'PORT ' + ftp.encodeHostPort('127.0.0.1', 0),
            ["503 Incorrect sequence of commands: "
             "may not send PORT after EPSV ALL"],
            chainDeferred=d)
        return d


    def test_EPSVALLBeforeEPRT(self):
        """
        When the client sends the command C{EPSV ALL}, a subsequent C{EPRT}
        command is rejected.
        """
        d = self._anonymousLogin()
        self.assertCommandResponse('EPSV ALL', ["200 EPSV ALL OK"],
                                   chainDeferred=d)
        self.assertCommandFailed(
            'EPRT |1|127.0.0.1|0|',
            ["503 Incorrect sequence of commands: "
             "may not send EPRT after EPSV ALL"],
            chainDeferred=d)
        return d


=======
>>>>>>> ec7445d6
    def test_SYST(self):
        """
        SYST command will always return UNIX Type: L8
        """
        d = self._anonymousLogin()
        self.assertCommandResponse("SYST", ["215 UNIX Type: L8"], chainDeferred=d)
        return d

    def test_RNFRandRNTO(self):
        """
        Sending the RNFR command followed by RNTO, with valid filenames, will
        perform a successful rename operation.
        """
        # Create user home folder with a 'foo' file.
        self.dirPath.child(self.username).createDirectory()
        self.dirPath.child(self.username).child("foo").touch()

        d = self._userLogin()
        self.assertCommandResponse(
            "RNFR foo",
            ["350 Requested file action pending further information."],
            chainDeferred=d,
        )
        self.assertCommandResponse(
            "RNTO bar", ["250 Requested File Action Completed OK"], chainDeferred=d
        )

        def check_rename(result):
            self.assertTrue(self.dirPath.child(self.username).child("bar").exists())
            return result

        d.addCallback(check_rename)
        return d

    def test_RNFRwithoutRNTO(self):
        """
        Sending the RNFR command followed by any command other than RNTO
        should return an error informing users that RNFR should be followed
        by RNTO.
        """
        d = self._anonymousLogin()
        self.assertCommandResponse(
            "RNFR foo",
            ["350 Requested file action pending further information."],
            chainDeferred=d,
        )
        self.assertCommandFailed(
            "OTHER don-tcare",
            ["503 Incorrect sequence of commands: RNTO required after RNFR"],
            chainDeferred=d,
        )
        return d

    def test_portRangeForwardError(self):
        """
        Exceptions other than L{error.CannotListenError} which are raised by
        C{listenFactory} should be raised to the caller of L{FTP.getDTPPort}.
        """
<<<<<<< HEAD
        def listenFactory(portNumber, factory, **kwargs):
=======

        def listenFactory(portNumber, factory):
>>>>>>> ec7445d6
            raise RuntimeError()

        self.serverProtocol.listenFactory = listenFactory

        self.assertRaises(
            RuntimeError, self.serverProtocol.getDTPPort, protocol.Factory()
        )

    def test_portRange(self):
        """
        L{FTP.passivePortRange} should determine the ports which
        L{FTP.getDTPPort} attempts to bind. If no port from that iterator can
        be bound, L{error.CannotListenError} should be raised, otherwise the
        first successful result from L{FTP.listenFactory} should be returned.
        """
<<<<<<< HEAD
        def listenFactory(portNumber, factory, **kwargs):
=======

        def listenFactory(portNumber, factory):
>>>>>>> ec7445d6
            if portNumber in (22032, 22033, 22034):
                raise error.CannotListenError("localhost", portNumber, "error")
            return portNumber

        self.serverProtocol.listenFactory = listenFactory

        port = self.serverProtocol.getDTPPort(protocol.Factory())
        self.assertEqual(port, 0)

        self.serverProtocol.passivePortRange = range(22032, 65536)
        port = self.serverProtocol.getDTPPort(protocol.Factory())
        self.assertEqual(port, 22035)

        self.serverProtocol.passivePortRange = range(22032, 22035)
        self.assertRaises(
            error.CannotListenError, self.serverProtocol.getDTPPort, protocol.Factory()
        )

    def test_portRangeInheritedFromFactory(self):
        """
        The L{FTP} instances created by L{ftp.FTPFactory.buildProtocol} have
        their C{passivePortRange} attribute set to the same object the
        factory's C{passivePortRange} attribute is set to.
        """
        portRange = range(2017, 2031)
        self.factory.passivePortRange = portRange
        protocol = self.factory.buildProtocol(None)
        self.assertEqual(portRange, protocol.wrappedProtocol.passivePortRange)

    def test_FEAT(self):
        """
        When the server receives 'FEAT', it should report the list of supported
        features. (Additionally, ensure that the server reports various
        particular features that are supported by all Twisted FTP servers.)
        """
        d = self.client.queueStringCommand("FEAT")

        def gotResponse(responseLines):
            self.assertEqual("211-Features:", responseLines[0])
            self.assertIn(" MDTM", responseLines)
            self.assertIn(" PASV", responseLines)
            self.assertIn(" TYPE A;I", responseLines)
            self.assertIn(" SIZE", responseLines)
            self.assertEqual("211 End", responseLines[-1])

        return d.addCallback(gotResponse)

    def test_OPTS(self):
        """
        When the server receives 'OPTS something', it should report
        that the FTP server does not support the option called 'something'.
        """
        d = self._anonymousLogin()
        self.assertCommandFailed(
            "OPTS something",
            ["502 Option 'something' not implemented."],
            chainDeferred=d,
        )
        return d

    def test_STORreturnsErrorFromOpen(self):
        """
        Any FTP error raised inside STOR while opening the file is returned
        to the client.
        """
        # We create a folder inside user's home folder and then
        # we try to write a file with the same name.
        # This will trigger an FTPCmdError.
        self.dirPath.child(self.username).createDirectory()
        self.dirPath.child(self.username).child("folder").createDirectory()
        d = self._userLogin()

        def sendPASV(result):
            """
            Send the PASV command required before port.
            """
            return self.client.queueStringCommand("PASV")

        def mockDTPInstance(result):
            """
            Fake an incoming connection and create a mock DTPInstance so
            that PORT command will start processing the request.
            """
            self.serverProtocol.dtpFactory.deferred.callback(None)
            self.serverProtocol.dtpInstance = object()
            return result

        d.addCallback(sendPASV)
        d.addCallback(mockDTPInstance)
        self.assertCommandFailed(
            "STOR folder",
            ["550 folder: is a directory"],
            chainDeferred=d,
        )
        return d

    def test_STORunknownErrorBecomesFileNotFound(self):
        """
        Any non FTP error raised inside STOR while opening the file is
        converted into FileNotFound error and returned to the client together
        with the path.

        The unknown error is logged.
        """
        d = self._userLogin()

        def failingOpenForWriting(ignore):
            """
            Override openForWriting.

            @param ignore: ignored, used for callback
            @return: an error
            """
            return defer.fail(AssertionError())

        def sendPASV(result):
            """
            Send the PASV command required before port.

            @param result: parameter used in L{Deferred}
            """
            return self.client.queueStringCommand("PASV")

        def mockDTPInstance(result):
            """
            Fake an incoming connection and create a mock DTPInstance so
            that PORT command will start processing the request.

            @param result: parameter used in L{Deferred}
            """
            self.serverProtocol.dtpFactory.deferred.callback(None)
            self.serverProtocol.dtpInstance = object()
            self.serverProtocol.shell.openForWriting = failingOpenForWriting
            return result

        def checkLogs(result):
            """
            Check that unknown errors are logged.

            @param result: parameter used in L{Deferred}
            """
            logs = self.flushLoggedErrors()
            self.assertEqual(1, len(logs))
            self.assertIsInstance(logs[0].value, AssertionError)

        d.addCallback(sendPASV)
        d.addCallback(mockDTPInstance)

        self.assertCommandFailed(
            "STOR something",
            ["550 something: No such file or directory."],
            chainDeferred=d,
        )
        d.addCallback(checkLogs)
        return d


class FTPServerAdvancedClientTests(FTPServerTestCase):
    """
    Test FTP server with the L{ftp.FTPClient} class.
    """

    clientFactory = ftp.FTPClient

    def test_anonymousSTOR(self):
        """
        Try to make an STOR as anonymous, and check that we got a permission
        denied error.
        """

        def eb(res):
            res.trap(ftp.CommandFailed)
            self.assertEqual(res.value.args[0][0], "550 foo: Permission denied.")

        d1, d2 = self.client.storeFile("foo")
        d2.addErrback(eb)
        return defer.gatherResults([d1, d2])

    def test_STORtransferErrorIsReturned(self):
        """
        Any FTP error raised by STOR while transferring the file is returned
        to the client.
        """
        # Make a failing file writer.
        class FailingFileWriter(ftp._FileWriter):
            def receive(self):
                return defer.fail(ftp.IsADirectoryError("failing_file"))

        def failingSTOR(a, b):
            return defer.succeed(FailingFileWriter(None))

        # Monkey patch the shell so it returns a file writer that will
        # fail during transfer.
        self.patch(ftp.FTPAnonymousShell, "openForWriting", failingSTOR)

        def eb(res):
            res.trap(ftp.CommandFailed)
            logs = self.flushLoggedErrors()
            self.assertEqual(1, len(logs))
            self.assertIsInstance(logs[0].value, ftp.IsADirectoryError)
            self.assertEqual(res.value.args[0][0], "550 failing_file: is a directory")

        d1, d2 = self.client.storeFile("failing_file")
        d2.addErrback(eb)
        return defer.gatherResults([d1, d2])

    def test_STORunknownTransferErrorBecomesAbort(self):
        """
        Any non FTP error raised by STOR while transferring the file is
        converted into a critical error and transfer is closed.

        The unknown error is logged.
        """

        class FailingFileWriter(ftp._FileWriter):
            def receive(self):
                return defer.fail(AssertionError())

        def failingSTOR(a, b):
            return defer.succeed(FailingFileWriter(None))

        # Monkey patch the shell so it returns a file writer that will
        # fail during transfer.
        self.patch(ftp.FTPAnonymousShell, "openForWriting", failingSTOR)

        def eb(res):
            res.trap(ftp.CommandFailed)
            logs = self.flushLoggedErrors()
            self.assertEqual(1, len(logs))
            self.assertIsInstance(logs[0].value, AssertionError)
            self.assertEqual(
                res.value.args[0][0], "426 Transfer aborted.  Data connection closed."
            )

        d1, d2 = self.client.storeFile("failing_file")
        d2.addErrback(eb)
        return defer.gatherResults([d1, d2])

    def test_RETRreadError(self):
        """
        Any errors during reading a file inside a RETR should be returned to
        the client.
        """
        # Make a failing file reading.
        class FailingFileReader(ftp._FileReader):
            def send(self, consumer):
                return defer.fail(ftp.IsADirectoryError("blah"))

        def failingRETR(a, b):
            return defer.succeed(FailingFileReader(None))

        # Monkey patch the shell so it returns a file reader that will
        # fail.
        self.patch(ftp.FTPAnonymousShell, "openForReading", failingRETR)

        def check_response(failure):
            self.flushLoggedErrors()
            failure.trap(ftp.CommandFailed)
            self.assertEqual(
                failure.value.args[0][0],
                "125 Data connection already open, starting transfer",
            )
            self.assertEqual(failure.value.args[0][1], "550 blah: is a directory")

        proto = _BufferingProtocol()
        d = self.client.retrieveFile("failing_file", proto)
        d.addErrback(check_response)
        return d


class FTPServerPasvDataConnectionTests(FTPServerTestCase):
    """
    PASV data connection.
    """

    def _makeDataConnection(self, ignored=None):
        """
        Establish a passive data connection (i.e. client connecting to
        server).

        @param ignored: ignored
        @return: L{Deferred.addCallback}
        """
<<<<<<< HEAD
        d = self.client.queueStringCommand('PASV')
=======
        d = self.client.queueStringCommand("PASV")
>>>>>>> ec7445d6

        def gotPASV(responseLines):
            # ftp.decodeHostPort is more lenient than this, but we want to
            # be extra-careful to ensure that nothing odd sneaks into the
            # response that might confuse connection-tracking
            # implementations.
            self.assertRegex(
                responseLines[-1],
                r'^227 Entering Passive Mode \((?:\d+,){5}\d+\)\.$')
            host, port = ftp.decodeHostPort(responseLines[-1][4:])
            cc = protocol.ClientCreator(reactor, _BufferingProtocol)
<<<<<<< HEAD
            return cc.connectTCP('127.0.0.1', port)

        return d.addCallback(gotPASV)
=======
            return cc.connectTCP("127.0.0.1", port)
>>>>>>> ec7445d6

        return d.addCallback(gotPASV)

    def _download(self, command, chainDeferred=None):
        """
        Download file.

        @param command: command to run
        @param chainDeferred: L{Deferred} used to queue commands.
        @return: L{Deferred} of command response
        """
        if chainDeferred is None:
            chainDeferred = defer.succeed(None)

        chainDeferred.addCallback(self._makeDataConnection)

        def queueCommand(downloader):
            # Wait for the command to return, and the download connection to be
            # closed.
            d1 = self.client.queueStringCommand(command)
            d2 = downloader.d
            return defer.gatherResults([d1, d2])

        chainDeferred.addCallback(queueCommand)

        def downloadDone(result):
            (ignored, downloader) = result
            return downloader.buffer

        return chainDeferred.addCallback(downloadDone)

    def test_LISTEmpty(self):
        """
        When listing empty folders, LIST returns an empty response.
        """
        d = self._anonymousLogin()

        # No files, so the file listing should be empty
        self._download("LIST", chainDeferred=d)

        def checkEmpty(result):
            self.assertEqual(b"", result)

        return d.addCallback(checkEmpty)

    def test_LISTWithBinLsFlags(self):
        """
        LIST ignores requests for folder with names like '-al' and will list
        the content of current folder.
        """
        os.mkdir(os.path.join(self.directory, "foo"))
        os.mkdir(os.path.join(self.directory, "bar"))

        # Login
        d = self._anonymousLogin()

        self._download("LIST -aL", chainDeferred=d)

        def checkDownload(download):
            names = []
            for line in download.splitlines():
                names.append(line.split(b" ")[-1])
            self.assertEqual(2, len(names))
            self.assertIn(b"foo", names)
            self.assertIn(b"bar", names)

        return d.addCallback(checkDownload)

    def test_LISTWithContent(self):
        """
        LIST returns all folder's members, each member listed on a separate
        line and with name and other details.
        """
        os.mkdir(os.path.join(self.directory, "foo"))
        os.mkdir(os.path.join(self.directory, "bar"))

        # Login
        d = self._anonymousLogin()

        # We expect 2 lines because there are two files.
        self._download("LIST", chainDeferred=d)

        def checkDownload(download):
            self.assertEqual(2, len(download[:-2].split(b"\r\n")))

        d.addCallback(checkDownload)

        # Download a names-only listing.
        self._download("NLST ", chainDeferred=d)

        def checkDownload(download):
            filenames = download[:-2].split(b"\r\n")
            filenames.sort()
            self.assertEqual([b"bar", b"foo"], filenames)

        d.addCallback(checkDownload)

        # Download a listing of the 'foo' subdirectory.  'foo' has no files, so
        # the file listing should be empty.
        self._download("LIST foo", chainDeferred=d)

        def checkDownload(download):
            self.assertEqual(b"", download)

        d.addCallback(checkDownload)

        # Change the current working directory to 'foo'.
        def chdir(ignored):
            return self.client.queueStringCommand("CWD foo")

        d.addCallback(chdir)

        # Download a listing from within 'foo', and again it should be empty,
        # because LIST uses the working directory by default.
        self._download("LIST", chainDeferred=d)

        def checkDownload(download):
            self.assertEqual(b"", download)

        return d.addCallback(checkDownload)

    def _listTestHelper(self, command, listOutput, expectedOutput):
        """
        Exercise handling by the implementation of I{LIST} or I{NLST} of certain
        return values and types from an L{IFTPShell.list} implementation.

        This will issue C{command} and assert that if the L{IFTPShell.list}
        implementation includes C{listOutput} as one of the file entries then
        the result given to the client is matches C{expectedOutput}.

        @param command: Either C{b"LIST"} or C{b"NLST"}
        @type command: L{bytes}

        @param listOutput: A value suitable to be used as an element of the list
            returned by L{IFTPShell.list}.  Vary the values and types of the
            contents to exercise different code paths in the server's handling
            of this result.

        @param expectedOutput: A line of output to expect as a result of
            C{listOutput} being transformed into a response to the command
            issued.
        @type expectedOutput: L{bytes}

        @return: A L{Deferred} which fires when the test is done, either with an
            L{Failure} if the test failed or with a function object if it
            succeeds.  The function object is the function which implements
            L{IFTPShell.list} (and is useful to make assertions about what
            warnings might have been emitted).
        @rtype: L{Deferred}
        """
        # Login
        d = self._anonymousLogin()

        def patchedList(segments, keys=()):
            return defer.succeed([listOutput])

        def loggedIn(result):
            self.serverProtocol.shell.list = patchedList
            return result

        d.addCallback(loggedIn)

        self._download(f"{command} something", chainDeferred=d)

        def checkDownload(download):
            self.assertEqual(expectedOutput, download)
            return patchedList

        return d.addCallback(checkDownload)

    def test_LISTUnicode(self):
        """
        Unicode filenames returned from L{IFTPShell.list} are encoded using
        UTF-8 before being sent with the response.
        """
        return self._listTestHelper(
            "LIST",
            (
                "my resum\xe9",
                (0, 1, filepath.Permissions(0o777), 0, 0, "user", "group"),
            ),
            b"drwxrwxrwx   0 user      group                   "
            b"0 Jan 01  1970 my resum\xc3\xa9\r\n",
        )

    def test_LISTNonASCIIBytes(self):
        """
        When LIST receive a filename as byte string from L{IFTPShell.list}
        it will just pass the data to lower level without any change.

        @return: L{_listTestHelper}
        """
        return self._listTestHelper(
            "LIST",
            (
                b"my resum\xc3\xa9",
                (0, 1, filepath.Permissions(0o777), 0, 0, "user", "group"),
            ),
            b"drwxrwxrwx   0 user      group                   "
            b"0 Jan 01  1970 my resum\xc3\xa9\r\n",
        )

    def test_ManyLargeDownloads(self):
        """
        Download many large files.

        @return: L{Deferred}
        """
        # Login
        d = self._anonymousLogin()

        # Download a range of different size files
        for size in range(100000, 110000, 500):
            with open(os.path.join(self.directory, "%d.txt" % (size,)), "wb") as fObj:
                fObj.write(b"x" * size)

            self._download("RETR %d.txt" % (size,), chainDeferred=d)

            def checkDownload(download, size=size):
                self.assertEqual(size, len(download))

            d.addCallback(checkDownload)
        return d

    def test_downloadFolder(self):
        """
        When RETR is called for a folder, it will fail complaining that
        the path is a folder.
        """
        # Make a directory in the current working directory
        self.dirPath.child("foo").createDirectory()
        # Login
        d = self._anonymousLogin()
        d.addCallback(self._makeDataConnection)

        def retrFolder(downloader):
            downloader.transport.loseConnection()
            deferred = self.client.queueStringCommand("RETR foo")
            return deferred

        d.addCallback(retrFolder)

        def failOnSuccess(result):
            raise AssertionError("Downloading a folder should not succeed.")

        d.addCallback(failOnSuccess)

        def checkError(failure):
            failure.trap(ftp.CommandFailed)
            self.assertEqual(["550 foo: is a directory"], failure.value.args[0])
            current_errors = self.flushLoggedErrors()
            self.assertEqual(
                0,
                len(current_errors),
                "No errors should be logged while downloading a folder.",
            )

        d.addErrback(checkError)
        return d

    def test_NLSTEmpty(self):
        """
        NLST with no argument returns the directory listing for the current
        working directory.
        """
        # Login
        d = self._anonymousLogin()

        # Touch a file in the current working directory
        self.dirPath.child("test.txt").touch()
        # Make a directory in the current working directory
        self.dirPath.child("foo").createDirectory()

        self._download("NLST ", chainDeferred=d)

        def checkDownload(download):
            filenames = download[:-2].split(b"\r\n")
            filenames.sort()
            self.assertEqual([b"foo", b"test.txt"], filenames)

        return d.addCallback(checkDownload)

    def test_NLSTNonexistent(self):
        """
        NLST on a non-existent file/directory returns nothing.
        """
        # Login
        d = self._anonymousLogin()

        self._download("NLST nonexistent.txt", chainDeferred=d)

        def checkDownload(download):
            self.assertEqual(b"", download)

        return d.addCallback(checkDownload)

    def test_NLSTUnicode(self):
        """
        NLST will receive Unicode filenames for IFTPShell.list, and will
        encode them using UTF-8.
        """
        return self._listTestHelper(
            "NLST",
            (
                "my resum\xe9",
                (0, 1, filepath.Permissions(0o777), 0, 0, "user", "group"),
            ),
            b"my resum\xc3\xa9\r\n",
        )

    def test_NLSTNonASCIIBytes(self):
        """
        NLST will just pass the non-Unicode data to lower level.
        """
        return self._listTestHelper(
            "NLST",
            (
                b"my resum\xc3\xa9",
                (0, 1, filepath.Permissions(0o777), 0, 0, "user", "group"),
            ),
            b"my resum\xc3\xa9\r\n",
        )

    def test_NLSTOnPathToFile(self):
        """
        NLST on an existent file returns only the path to that file.
        """
        # Login
        d = self._anonymousLogin()

        # Touch a file in the current working directory
        self.dirPath.child("test.txt").touch()

        self._download("NLST test.txt", chainDeferred=d)

        def checkDownload(download):
            filenames = download[:-2].split(b"\r\n")
            self.assertEqual([b"test.txt"], filenames)

        return d.addCallback(checkDownload)


@skipWithoutIPv4MappedAddresses
class FTPServerIPv4MappedPasvDataConnectionTests(
        FTPServerPasvDataConnectionTests):
    """
    The C{PASV} command doesn't work for IPv6 connections (that's why
    C{EPSV} was invented).  However, it's possible to use it from an IPv4
    client connecting to a dual-stack server using IPv4-mapped addresses, if
    the system's IPv6 stack supports that.
    """
    bindAddress = "::"



@skipWithoutIPv6
class FTPServerEpsvDataConnectionTests(FTPServerPasvDataConnectionTests):
    """
    EPSV data connection.
    """
    def _makeDataConnection(self, ignored=None):
        """
        Establish a passive data connection (i.e. client connecting to
        server).

        @param ignored: ignored
        @return: L{Deferred.addCallback}
        """
        d = self.client.queueStringCommand('EPSV')

        def gotEPSV(responseLines):
            _, _, port = ftp.decodeExtendedAddressLine(responseLines[-1][4:])
            cc = protocol.ClientCreator(reactor, _BufferingProtocol)
            return cc.connectTCP('::1', port)

        return d.addCallback(gotEPSV)



class FTPServerPortDataConnectionTests(FTPServerPasvDataConnectionTests):
    def setUp(self):
        self.dataPorts = []
        return FTPServerPasvDataConnectionTests.setUp(self)

    def _makeDataConnection(self, ignored=None):
        # Establish an active data connection (i.e. server connecting to
        # client).
        deferred = defer.Deferred()

        class DataFactory(protocol.ServerFactory):
            protocol = _BufferingProtocol

            def buildProtocol(self, addr):
                p = protocol.ServerFactory.buildProtocol(self, addr)
                reactor.callLater(0, deferred.callback, p)
                return p

        dataPort = reactor.listenTCP(0, DataFactory(), interface="127.0.0.1")
        self.dataPorts.append(dataPort)
        cmd = "PORT " + ftp.encodeHostPort("127.0.0.1", dataPort.getHost().port)
        self.client.queueStringCommand(cmd)
        return deferred

    def tearDown(self):
        """
        Tear down the connection.

        @return: L{defer.DeferredList}
        """
        l = [defer.maybeDeferred(port.stopListening) for port in self.dataPorts]
        d = defer.maybeDeferred(FTPServerPasvDataConnectionTests.tearDown, self)
        l.append(d)
        return defer.DeferredList(l, fireOnOneErrback=True)

    def test_PORTCannotConnect(self):
        """
        Listen on a port, and immediately stop listening as a way to find a
        port number that is definitely closed.
        """
        # Login
        d = self._anonymousLogin()

        def loggedIn(ignored):
            port = reactor.listenTCP(0, protocol.Factory(), interface="127.0.0.1")
            portNum = port.getHost().port
            d = port.stopListening()
            d.addCallback(lambda _: portNum)
            return d

        d.addCallback(loggedIn)

        # Tell the server to connect to that port with a PORT command, and
        # verify that it fails with the right error.
        def gotPortNum(portNum):
            return self.assertCommandFailed(
                "PORT " + ftp.encodeHostPort("127.0.0.1", portNum),
                ["425 Can't open data connection."],
            )

        return d.addCallback(gotPortNum)

    def test_nlstGlobbing(self):
        """
        When Unix shell globbing is used with NLST only files matching the
        pattern will be returned.
        """
        self.dirPath.child("test.txt").touch()
        self.dirPath.child("ceva.txt").touch()
        self.dirPath.child("no.match").touch()
        d = self._anonymousLogin()

        self._download("NLST *.txt", chainDeferred=d)

        def checkDownload(download):
            filenames = download[:-2].split(b"\r\n")
            filenames.sort()
            self.assertEqual([b"ceva.txt", b"test.txt"], filenames)

        return d.addCallback(checkDownload)


<<<<<<< HEAD

class FTPServerEprtDataConnectionTests(FTPServerPasvDataConnectionTests):
    def setUp(self):
        self.dataPorts = []
        return FTPServerPasvDataConnectionTests.setUp(self)


    def _makeDataConnection(self, ignored=None):
        # Establish an active data connection (i.e. server connecting to
        # client).
        deferred = defer.Deferred()

        class DataFactory(protocol.ServerFactory):

            protocol = _BufferingProtocol

            def buildProtocol(self, addr):
                p = protocol.ServerFactory.buildProtocol(self, addr)
                reactor.callLater(0, deferred.callback, p)
                return p

        dataPort = reactor.listenTCP(0, DataFactory(), interface='127.0.0.1')
        self.dataPorts.append(dataPort)
        cmd = 'EPRT |1|127.0.0.1|%s|' % dataPort.getHost().port
        self.client.queueStringCommand(cmd)
        return deferred


    def tearDown(self):
        """
        Tear down the connection.

        @return: L{defer.DeferredList}
        """
        dl = [defer.maybeDeferred(port.stopListening)
              for port in self.dataPorts]
        d = defer.maybeDeferred(
            FTPServerPasvDataConnectionTests.tearDown, self)
        dl.append(d)
        return defer.DeferredList(dl, fireOnOneErrback=True)


    def test_EPRTCannotConnect(self):
        """
        Listen on a port, and immediately stop listening as a way to find a
        port number that is definitely closed.
        """
        # Login
        d = self._anonymousLogin()

        def loggedIn(ignored):
            port = reactor.listenTCP(0, protocol.Factory(),
                                     interface='127.0.0.1')
            portNum = port.getHost().port
            d = port.stopListening()
            d.addCallback(lambda _: portNum)
            return d
        d.addCallback(loggedIn)

        # Tell the server to connect to that port with an EPRT command, and
        # verify that it fails with the right error.
        def gotPortNum(portNum):
            return self.assertCommandFailed(
                'EPRT |1|127.0.0.1|%s|' % portNum,
                ["425 Can't open data connection."])
        return d.addCallback(gotPortNum)



class DTPFactoryTests(unittest.TestCase):
=======
class DTPFactoryTests(TestCase):
>>>>>>> ec7445d6
    """
    Tests for L{ftp.DTPFactory}.
    """

    def setUp(self):
        """
        Create a fake protocol interpreter and a L{ftp.DTPFactory} instance to
        test.
        """
        self.reactor = task.Clock()

        class ProtocolInterpreter:
            dtpInstance = None

        self.protocolInterpreter = ProtocolInterpreter()
        self.factory = ftp.DTPFactory(self.protocolInterpreter, None, self.reactor)

    def test_setTimeout(self):
        """
        L{ftp.DTPFactory.setTimeout} uses the reactor passed to its initializer
        to set up a timed event to time out the DTP setup after the specified
        number of seconds.
        """
        # Make sure the factory's deferred fails with the right exception, and
        # make it so we can tell exactly when it fires.
        finished = []
        d = self.assertFailure(self.factory.deferred, ftp.PortConnectionError)
        d.addCallback(finished.append)

        self.factory.setTimeout(6)

        # Advance the clock almost to the timeout
        self.reactor.advance(5)

        # Nothing should have happened yet.
        self.assertFalse(finished)

        # Advance it to the configured timeout.
        self.reactor.advance(1)

        # Now the Deferred should have failed with TimeoutError.
        self.assertTrue(finished)

        # There should also be no calls left in the reactor.
        self.assertFalse(self.reactor.calls)

    def test_buildProtocolOnce(self):
        """
        A L{ftp.DTPFactory} instance's C{buildProtocol} method can be used once
        to create a L{ftp.DTP} instance.
        """
        protocol = self.factory.buildProtocol(None)
        self.assertIsInstance(protocol, ftp.DTP)

        # A subsequent call returns None.
        self.assertIsNone(self.factory.buildProtocol(None))

    def test_timeoutAfterConnection(self):
        """
        If a timeout has been set up using L{ftp.DTPFactory.setTimeout}, it is
        cancelled by L{ftp.DTPFactory.buildProtocol}.
        """
        self.factory.setTimeout(10)
        self.factory.buildProtocol(None)
        # Make sure the call is no longer active.
        self.assertFalse(self.reactor.calls)

    def test_connectionAfterTimeout(self):
        """
        If L{ftp.DTPFactory.buildProtocol} is called after the timeout
        specified by L{ftp.DTPFactory.setTimeout} has elapsed, L{None} is
        returned.
        """
        # Handle the error so it doesn't get logged.
        d = self.assertFailure(self.factory.deferred, ftp.PortConnectionError)

        # Set up the timeout and then cause it to elapse so the Deferred does
        # fail.
        self.factory.setTimeout(10)
        self.reactor.advance(10)

        # Try to get a protocol - we should not be able to.
        self.assertIsNone(self.factory.buildProtocol(None))

        # Make sure the Deferred is doing the right thing.
        return d

    def test_timeoutAfterConnectionFailed(self):
        """
        L{ftp.DTPFactory.deferred} fails with L{PortConnectionError} when
        L{ftp.DTPFactory.clientConnectionFailed} is called.  If the timeout
        specified with L{ftp.DTPFactory.setTimeout} expires after that, nothing
        additional happens.
        """
        finished = []
        d = self.assertFailure(self.factory.deferred, ftp.PortConnectionError)
        d.addCallback(finished.append)

        self.factory.setTimeout(10)
        self.assertFalse(finished)
        self.factory.clientConnectionFailed(None, None)
        self.assertTrue(finished)
        self.reactor.advance(10)
        return d

    def test_connectionFailedAfterTimeout(self):
        """
        If L{ftp.DTPFactory.clientConnectionFailed} is called after the timeout
        specified by L{ftp.DTPFactory.setTimeout} has elapsed, nothing beyond
        the normal timeout before happens.
        """
        # Handle the error so it doesn't get logged.
        d = self.assertFailure(self.factory.deferred, ftp.PortConnectionError)

        # Set up the timeout and then cause it to elapse so the Deferred does
        # fail.
        self.factory.setTimeout(10)
        self.reactor.advance(10)

        # Now fail the connection attempt.  This should do nothing.  In
        # particular, it should not raise an exception.
        self.factory.clientConnectionFailed(None, defer.TimeoutError("foo"))

        # Give the Deferred to trial so it can make sure it did what we
        # expected.
        return d


class DTPTests(TestCase):
    """
    Tests for L{ftp.DTP}.

    The DTP instances in these tests are generated using
    DTPFactory.buildProtocol()
    """

    def setUp(self):
        """
        Create a fake protocol interpreter, a L{ftp.DTPFactory} instance,
        and dummy transport to help with tests.
        """
        self.reactor = task.Clock()

        class ProtocolInterpreter:
            dtpInstance = None

        self.protocolInterpreter = ProtocolInterpreter()
        self.factory = ftp.DTPFactory(self.protocolInterpreter, None, self.reactor)
        self.transport = proto_helpers.StringTransportWithDisconnection()

    def test_sendLineNewline(self):
        """
        L{ftp.DTP.sendLine} writes the line passed to it plus a line delimiter
        to its transport.
        """
        dtpInstance = self.factory.buildProtocol(None)
        dtpInstance.makeConnection(self.transport)
        lineContent = b"line content"

        dtpInstance.sendLine(lineContent)

        dataSent = self.transport.value()
        self.assertEqual(lineContent + b"\r\n", dataSent)


# -- Client Tests -----------------------------------------------------------


class PrintLines(protocol.Protocol):
    """
    Helper class used by FTPFileListingTests.
    """

    def __init__(self, lines):
        self._lines = lines

    def connectionMade(self):
        for line in self._lines:
            self.transport.write(line.encode("latin-1") + b"\r\n")
        self.transport.loseConnection()


class MyFTPFileListProtocol(ftp.FTPFileListProtocol):
    def __init__(self):
        self.other = []
        ftp.FTPFileListProtocol.__init__(self)

    def unknownLine(self, line):
        self.other.append(line)


class FTPFileListingTests(TestCase):
    def getFilesForLines(self, lines):
        fileList = MyFTPFileListProtocol()
        d = loopback.loopbackAsync(PrintLines(lines), fileList)
        d.addCallback(lambda _: (fileList.files, fileList.other))
        return d

    def test_OneLine(self):
        """
        This example line taken from the docstring for FTPFileListProtocol

        @return: L{Deferred} of command response
        """
        line = "-rw-r--r--   1 root     other        531 Jan 29 03:26 README"

        def check(fileOther):
            ((file,), other) = fileOther
            self.assertFalse(other, f"unexpect unparsable lines: {repr(other)}")
            self.assertTrue(file["filetype"] == "-", "misparsed fileitem")
            self.assertTrue(file["perms"] == "rw-r--r--", "misparsed perms")
            self.assertTrue(file["owner"] == "root", "misparsed fileitem")
            self.assertTrue(file["group"] == "other", "misparsed fileitem")
            self.assertTrue(file["size"] == 531, "misparsed fileitem")
            self.assertTrue(file["date"] == "Jan 29 03:26", "misparsed fileitem")
            self.assertTrue(file["filename"] == "README", "misparsed fileitem")
            self.assertTrue(file["nlinks"] == 1, "misparsed nlinks")
            self.assertFalse(file["linktarget"], "misparsed linktarget")

        return self.getFilesForLines([line]).addCallback(check)

    def test_VariantLines(self):
        """
        Variant lines.
        """
        line1 = "drw-r--r--   2 root     other        531 Jan  9  2003 A"
        line2 = "lrw-r--r--   1 root     other          1 Jan 29 03:26 B -> A"
        line3 = "woohoo! "

        def check(result):
            ((file1, file2), (other,)) = result
            self.assertTrue(other == "woohoo! \r", "incorrect other line")
            # file 1
            self.assertTrue(file1["filetype"] == "d", "misparsed fileitem")
            self.assertTrue(file1["perms"] == "rw-r--r--", "misparsed perms")
            self.assertTrue(file1["owner"] == "root", "misparsed owner")
            self.assertTrue(file1["group"] == "other", "misparsed group")
            self.assertTrue(file1["size"] == 531, "misparsed size")
            self.assertTrue(file1["date"] == "Jan  9  2003", "misparsed date")
            self.assertTrue(file1["filename"] == "A", "misparsed filename")
            self.assertTrue(file1["nlinks"] == 2, "misparsed nlinks")
            self.assertFalse(file1["linktarget"], "misparsed linktarget")
            # file 2
            self.assertTrue(file2["filetype"] == "l", "misparsed fileitem")
            self.assertTrue(file2["perms"] == "rw-r--r--", "misparsed perms")
            self.assertTrue(file2["owner"] == "root", "misparsed owner")
            self.assertTrue(file2["group"] == "other", "misparsed group")
            self.assertTrue(file2["size"] == 1, "misparsed size")
            self.assertTrue(file2["date"] == "Jan 29 03:26", "misparsed date")
            self.assertTrue(file2["filename"] == "B", "misparsed filename")
            self.assertTrue(file2["nlinks"] == 1, "misparsed nlinks")
            self.assertTrue(file2["linktarget"] == "A", "misparsed linktarget")

        return self.getFilesForLines([line1, line2, line3]).addCallback(check)

    def test_UnknownLine(self):
        """
        Unknown lines.
        """

        def check(result):
            (files, others) = result
            self.assertFalse(files, "unexpected file entries")
            self.assertTrue(
                others == ["ABC\r", "not a file\r"],
                "incorrect unparsable lines: %s" % repr(others),
            )

        return self.getFilesForLines(["ABC", "not a file"]).addCallback(check)

    def test_filenameWithUnescapedSpace(self):
        """
        Will parse filenames and linktargets containing unescaped
        space characters.
        """
        line1 = "drw-r--r--   2 root     other        531 Jan  9  2003 A B"
        line2 = (
            "lrw-r--r--   1 root     other          1 Jan 29 03:26 " "B A -> D C/A B"
        )

        def check(result):
            (files, others) = result
            self.assertEqual([], others, "unexpected others entries")
            self.assertEqual("A B", files[0]["filename"], "misparsed filename")
            self.assertEqual("B A", files[1]["filename"], "misparsed filename")
            self.assertEqual("D C/A B", files[1]["linktarget"], "misparsed linktarget")

        return self.getFilesForLines([line1, line2]).addCallback(check)

    def test_filenameWithEscapedSpace(self):
        """
        Will parse filenames and linktargets containing escaped
        space characters.
        """
        line1 = r"drw-r--r--   2 root     other        531 Jan  9  2003 A\ B"
        line2 = (
            "lrw-r--r--   1 root     other          1 Jan 29 03:26 " r"B A -> D\ C/A B"
        )

        def check(result):
            (files, others) = result
            self.assertEqual([], others, "unexpected others entries")
            self.assertEqual("A B", files[0]["filename"], "misparsed filename")
            self.assertEqual("B A", files[1]["filename"], "misparsed filename")
            self.assertEqual("D C/A B", files[1]["linktarget"], "misparsed linktarget")

        return self.getFilesForLines([line1, line2]).addCallback(check)

    def test_Year(self):
        """
        This example derived from bug description in issue 514.

        @return: L{Deferred} of command response
        """
        fileList = ftp.FTPFileListProtocol()
        exampleLine = b"-rw-r--r--   1 root     other        531 Jan 29 2003 README\n"

        class PrintLine(protocol.Protocol):
            def connectionMade(self):
                self.transport.write(exampleLine)
                self.transport.loseConnection()

        def check(ignored):
            file = fileList.files[0]
            self.assertTrue(file["size"] == 531, "misparsed fileitem")
            self.assertTrue(file["date"] == "Jan 29 2003", "misparsed fileitem")
            self.assertTrue(file["filename"] == "README", "misparsed fileitem")

        d = loopback.loopbackAsync(PrintLine(), fileList)
        return d.addCallback(check)


class FTPClientFailedRETRAndErrbacksUponDisconnectTests(TestCase):
    """
    FTP client fails and RETR fails and disconnects.
    """

    def test_FailedRETR(self):
        """
        RETR fails.
        """
        f = protocol.Factory()
        f.noisy = 0
        port = reactor.listenTCP(0, f, interface="127.0.0.1")
        self.addCleanup(port.stopListening)
        portNum = port.getHost().port
        # This test data derived from a bug report by ranty on #twisted
        responses = [
            "220 ready, dude (vsFTPd 1.0.0: beat me, break me)",
            # USER anonymous
            "331 Please specify the password.",
            # PASS twisted@twistedmatrix.com
            "230 Login successful. Have fun.",
            # TYPE I
            "200 Binary it is, then.",
            # PASV
            "227 Entering Passive Mode (127,0,0,1,%d,%d)"
            % (portNum >> 8, portNum & 0xFF),
            # RETR /file/that/doesnt/exist
            "550 Failed to open file.",
        ]
        f.buildProtocol = lambda addr: PrintLines(responses)

        cc = protocol.ClientCreator(reactor, ftp.FTPClient, passive=1)
        d = cc.connectTCP("127.0.0.1", portNum)

        def gotClient(client):
            p = protocol.Protocol()
            return client.retrieveFile("/file/that/doesnt/exist", p)

        d.addCallback(gotClient)
        return self.assertFailure(d, ftp.CommandFailed)

    def test_errbacksUponDisconnect(self):
        """
        Test the ftp command errbacks when a connection lost happens during
        the operation.
        """
        ftpClient = ftp.FTPClient()
        tr = proto_helpers.StringTransportWithDisconnection()
        ftpClient.makeConnection(tr)
        tr.protocol = ftpClient
        d = ftpClient.list("some path", Dummy())
        m = []

        def _eb(failure):
            m.append(failure)
            return None

        d.addErrback(_eb)
        from twisted.internet.main import CONNECTION_LOST

        ftpClient.connectionLost(failure.Failure(CONNECTION_LOST))
        self.assertTrue(m, m)
        return d


class FTPClientTests(TestCase):
    """
    Test advanced FTP client commands.
    """

    def setUp(self):
        """
        Create a FTP client and connect it to fake transport.
        """
        self.client = ftp.FTPClient()
        self.transport = proto_helpers.StringTransportWithDisconnection()
        self.client.makeConnection(self.transport)
        self.transport.protocol = self.client

    def tearDown(self):
        """
        Deliver disconnection notification to the client so that it can
        perform any cleanup which may be required.
        """
        self.client.connectionLost(error.ConnectionLost())

    def _testLogin(self):
        """
        Test the login part.
        """
        self.assertEqual(self.transport.value(), b"")
        self.client.lineReceived(
            b"331 Guest login ok, type your email address as password."
        )
        self.assertEqual(self.transport.value(), b"USER anonymous\r\n")
        self.transport.clear()
        self.client.lineReceived(b"230 Anonymous login ok, access restrictions apply.")
        self.assertEqual(self.transport.value(), b"TYPE I\r\n")
        self.transport.clear()
        self.client.lineReceived(b"200 Type set to I.")

    def test_sendLine(self):
        """
        Test encoding behaviour of sendLine
        """
        self.assertEqual(self.transport.value(), b"")
        self.client.sendLine(None)
        self.assertEqual(self.transport.value(), b"")
        self.client.sendLine("")
        self.assertEqual(self.transport.value(), b"\r\n")
        self.transport.clear()
        self.client.sendLine("\xe9")
        self.assertEqual(self.transport.value(), b"\xe9\r\n")

    def test_CDUP(self):
        """
        Test the CDUP command.

        L{ftp.FTPClient.cdup} should return a Deferred which fires with a
        sequence of one element which is the string the server sent
        indicating that the command was executed successfully.

        (XXX - This is a bad API)
        """

        def cbCdup(res):
            self.assertEqual(res[0], "250 Requested File Action Completed OK")

        self._testLogin()
        d = self.client.cdup().addCallback(cbCdup)
        self.assertEqual(self.transport.value(), b"CDUP\r\n")
        self.transport.clear()
        self.client.lineReceived(b"250 Requested File Action Completed OK")
        return d

    def test_failedCDUP(self):
        """
        Test L{ftp.FTPClient.cdup}'s handling of a failed CDUP command.

        When the CDUP command fails, the returned Deferred should errback
        with L{ftp.CommandFailed}.
        """
        self._testLogin()
        d = self.client.cdup()
        self.assertFailure(d, ftp.CommandFailed)
        self.assertEqual(self.transport.value(), b"CDUP\r\n")
        self.transport.clear()
        self.client.lineReceived(b"550 ..: No such file or directory")
        return d

    def test_PWD(self):
        """
        Test the PWD command.

        L{ftp.FTPClient.pwd} should return a Deferred which fires with a
        sequence of one element which is a string representing the current
        working directory on the server.

        (XXX - This is a bad API)
        """

        def cbPwd(res):
            self.assertEqual(ftp.parsePWDResponse(res[0]), "/bar/baz")

        self._testLogin()
        d = self.client.pwd().addCallback(cbPwd)
        self.assertEqual(self.transport.value(), b"PWD\r\n")
        self.client.lineReceived(b'257 "/bar/baz"')
        return d

    def test_failedPWD(self):
        """
        Test a failure in PWD command.

        When the PWD command fails, the returned Deferred should errback
        with L{ftp.CommandFailed}.
        """
        self._testLogin()
        d = self.client.pwd()
        self.assertFailure(d, ftp.CommandFailed)
        self.assertEqual(self.transport.value(), b"PWD\r\n")
        self.client.lineReceived(b"550 /bar/baz: No such file or directory")
        return d

    def test_CWD(self):
        """
        Test the CWD command.

        L{ftp.FTPClient.cwd} should return a Deferred which fires with a
        sequence of one element which is the string the server sent
        indicating that the command was executed successfully.

        (XXX - This is a bad API)
        """

        def cbCwd(res):
            self.assertEqual(res[0], "250 Requested File Action Completed OK")

        self._testLogin()
        d = self.client.cwd("bar/foo").addCallback(cbCwd)
        self.assertEqual(self.transport.value(), b"CWD bar/foo\r\n")
        self.client.lineReceived(b"250 Requested File Action Completed OK")
        return d

    def test_failedCWD(self):
        """
        Test a failure in CWD command.

        When the PWD command fails, the returned Deferred should errback
        with L{ftp.CommandFailed}.
        """
        self._testLogin()
        d = self.client.cwd("bar/foo")
        self.assertFailure(d, ftp.CommandFailed)
        self.assertEqual(self.transport.value(), b"CWD bar/foo\r\n")
        self.client.lineReceived(b"550 bar/foo: No such file or directory")
        return d

    def test_passiveRETR(self):
        """
        Test the RETR command in passive mode: get a file and verify its
        content.

        L{ftp.FTPClient.retrieveFile} should return a Deferred which fires
        with the protocol instance passed to it after the download has
        completed.

        (XXX - This API should be based on producers and consumers)
        """

        def cbRetr(res, proto):
            self.assertEqual(proto.buffer, b"x" * 1000)

        def cbConnect(host, port, factory):
            self.assertEqual(host, "127.0.0.1")
            self.assertEqual(port, 12345)
            proto = factory.buildProtocol((host, port))
            proto.makeConnection(proto_helpers.StringTransport())
            self.client.lineReceived(
                b"150 File status okay; about to open data connection."
            )
            proto.dataReceived(b"x" * 1000)
            proto.connectionLost(failure.Failure(error.ConnectionDone("")))

        self.client.connectFactory = cbConnect
        self._testLogin()
        proto = _BufferingProtocol()
        d = self.client.retrieveFile("spam", proto)
        d.addCallback(cbRetr, proto)
        self.assertEqual(self.transport.value(), b"PASV\r\n")
        self.transport.clear()
        self.client.lineReceived(passivemode_msg(self.client))
        self.assertEqual(self.transport.value(), b"RETR spam\r\n")
        self.transport.clear()
        self.client.lineReceived(b"226 Transfer Complete.")
        return d

    def test_RETR(self):
        """
        Test the RETR command in non-passive mode.

        Like L{test_passiveRETR} but in the configuration where the server
        establishes the data connection to the client, rather than the other
        way around.
        """
        self.client.passive = False

        def generatePort(portCmd):
            portCmd.text = "PORT {}".format(ftp.encodeHostPort("127.0.0.1", 9876))
            portCmd.protocol.makeConnection(proto_helpers.StringTransport())
            portCmd.protocol.dataReceived(b"x" * 1000)
            portCmd.protocol.connectionLost(failure.Failure(error.ConnectionDone("")))

        def cbRetr(res, proto):
            self.assertEqual(proto.buffer, b"x" * 1000)

        self.client.generatePortCommand = generatePort
        self._testLogin()
        proto = _BufferingProtocol()
        d = self.client.retrieveFile("spam", proto)
        d.addCallback(cbRetr, proto)
        self.assertEqual(
            self.transport.value(),
            ("PORT {}\r\n".format(ftp.encodeHostPort("127.0.0.1", 9876))).encode(
                self.client._encoding
            ),
        )
        self.transport.clear()
        self.client.lineReceived(b"200 PORT OK")
        self.assertEqual(self.transport.value(), b"RETR spam\r\n")
        self.transport.clear()
        self.client.lineReceived(b"226 Transfer Complete.")
        return d

    def test_failedRETR(self):
        """
        Try to RETR an unexisting file.

        L{ftp.FTPClient.retrieveFile} should return a Deferred which
        errbacks with L{ftp.CommandFailed} if the server indicates the file
        cannot be transferred for some reason.
        """

        def cbConnect(host, port, factory):
            self.assertEqual(host, "127.0.0.1")
            self.assertEqual(port, 12345)
            proto = factory.buildProtocol((host, port))
            proto.makeConnection(proto_helpers.StringTransport())
            self.client.lineReceived(
                b"150 File status okay; about to open data connection."
            )
            proto.connectionLost(failure.Failure(error.ConnectionDone("")))

        self.client.connectFactory = cbConnect
        self._testLogin()
        proto = _BufferingProtocol()
        d = self.client.retrieveFile("spam", proto)
        self.assertFailure(d, ftp.CommandFailed)
        self.assertEqual(self.transport.value(), b"PASV\r\n")
        self.transport.clear()
        self.client.lineReceived(passivemode_msg(self.client))
        self.assertEqual(self.transport.value(), b"RETR spam\r\n")
        self.transport.clear()
        self.client.lineReceived(b"550 spam: No such file or directory")
        return d

    def test_lostRETR(self):
        """
        Try a RETR, but disconnect during the transfer.
        L{ftp.FTPClient.retrieveFile} should return a Deferred which
        errbacks with L{ftp.ConnectionLost)
        """
        self.client.passive = False

        l = []

        def generatePort(portCmd):
            portCmd.text = "PORT {}".format(ftp.encodeHostPort("127.0.0.1", 9876))
            tr = proto_helpers.StringTransportWithDisconnection()
            portCmd.protocol.makeConnection(tr)
            tr.protocol = portCmd.protocol
            portCmd.protocol.dataReceived(b"x" * 500)
            l.append(tr)

        self.client.generatePortCommand = generatePort
        self._testLogin()
        proto = _BufferingProtocol()
        d = self.client.retrieveFile("spam", proto)
        self.assertEqual(
            self.transport.value(),
            ("PORT {}\r\n".format(ftp.encodeHostPort("127.0.0.1", 9876))).encode(
                self.client._encoding
            ),
        )
        self.transport.clear()
        self.client.lineReceived(b"200 PORT OK")
        self.assertEqual(self.transport.value(), b"RETR spam\r\n")

        self.assertTrue(l)
        l[0].loseConnection()
        self.transport.loseConnection()
        self.assertFailure(d, ftp.ConnectionLost)
        return d

    def test_passiveSTOR(self):
        """
        Test the STOR command: send a file and verify its content.

        L{ftp.FTPClient.storeFile} should return a two-tuple of Deferreds.
        The first of which should fire with a protocol instance when the
        data connection has been established and is responsible for sending
        the contents of the file.  The second of which should fire when the
        upload has completed, the data connection has been closed, and the
        server has acknowledged receipt of the file.

        (XXX - storeFile should take a producer as an argument, instead, and
        only return a Deferred which fires when the upload has succeeded or
        failed).
        """
        tr = proto_helpers.StringTransport()

        def cbStore(sender):
            self.client.lineReceived(
                b"150 File status okay; about to open data connection."
            )
            sender.transport.write(b"x" * 1000)
            sender.finish()
            sender.connectionLost(failure.Failure(error.ConnectionDone("")))

        def cbFinish(ign):
            self.assertEqual(tr.value(), b"x" * 1000)

        def cbConnect(host, port, factory):
            self.assertEqual(host, "127.0.0.1")
            self.assertEqual(port, 12345)
            proto = factory.buildProtocol((host, port))
            proto.makeConnection(tr)

        self.client.connectFactory = cbConnect
        self._testLogin()
        d1, d2 = self.client.storeFile("spam")
        d1.addCallback(cbStore)
        d2.addCallback(cbFinish)
        self.assertEqual(self.transport.value(), b"PASV\r\n")
        self.transport.clear()
        self.client.lineReceived(passivemode_msg(self.client))
        self.assertEqual(self.transport.value(), b"STOR spam\r\n")
        self.transport.clear()
        self.client.lineReceived(b"226 Transfer Complete.")
        return defer.gatherResults([d1, d2])

    def test_failedSTOR(self):
        """
        Test a failure in the STOR command.

        If the server does not acknowledge successful receipt of the
        uploaded file, the second Deferred returned by
        L{ftp.FTPClient.storeFile} should errback with L{ftp.CommandFailed}.
        """
        tr = proto_helpers.StringTransport()

        def cbStore(sender):
            self.client.lineReceived(
                b"150 File status okay; about to open data connection."
            )
            sender.transport.write(b"x" * 1000)
            sender.finish()
            sender.connectionLost(failure.Failure(error.ConnectionDone("")))

        def cbConnect(host, port, factory):
            self.assertEqual(host, "127.0.0.1")
            self.assertEqual(port, 12345)
            proto = factory.buildProtocol((host, port))
            proto.makeConnection(tr)

        self.client.connectFactory = cbConnect
        self._testLogin()
        d1, d2 = self.client.storeFile("spam")
        d1.addCallback(cbStore)
        self.assertFailure(d2, ftp.CommandFailed)
        self.assertEqual(self.transport.value(), b"PASV\r\n")
        self.transport.clear()
        self.client.lineReceived(passivemode_msg(self.client))
        self.assertEqual(self.transport.value(), b"STOR spam\r\n")
        self.transport.clear()
        self.client.lineReceived(b"426 Transfer aborted.  Data connection closed.")
        return defer.gatherResults([d1, d2])

    def test_STOR(self):
        """
        Test the STOR command in non-passive mode.

        Like L{test_passiveSTOR} but in the configuration where the server
        establishes the data connection to the client, rather than the other
        way around.
        """
        tr = proto_helpers.StringTransport()
        self.client.passive = False

        def generatePort(portCmd):
            portCmd.text = "PORT " + ftp.encodeHostPort("127.0.0.1", 9876)
            portCmd.protocol.makeConnection(tr)

        def cbStore(sender):
            self.assertEqual(
                self.transport.value(),
                ("PORT {}\r\n".format(ftp.encodeHostPort("127.0.0.1", 9876))).encode(
                    self.client._encoding
                ),
            )
            self.transport.clear()
            self.client.lineReceived(b"200 PORT OK")
            self.assertEqual(self.transport.value(), b"STOR spam\r\n")
            self.transport.clear()
            self.client.lineReceived(
                b"150 File status okay; about to open data connection."
            )
            sender.transport.write(b"x" * 1000)
            sender.finish()
            sender.connectionLost(failure.Failure(error.ConnectionDone("")))
            self.client.lineReceived(b"226 Transfer Complete.")

        def cbFinish(ign):
            self.assertEqual(tr.value(), b"x" * 1000)

        self.client.generatePortCommand = generatePort
        self._testLogin()
        d1, d2 = self.client.storeFile("spam")
        d1.addCallback(cbStore)
        d2.addCallback(cbFinish)
        return defer.gatherResults([d1, d2])

    def test_passiveLIST(self):
        """
        Test the LIST command.

        L{ftp.FTPClient.list} should return a Deferred which fires with a
        protocol instance which was passed to list after the command has
        succeeded.

        (XXX - This is a very unfortunate API; if my understanding is
        correct, the results are always at least line-oriented, so allowing
        a per-line parser function to be specified would make this simpler,
        but a default implementation should really be provided which knows
        how to deal with all the formats used in real servers, so
        application developers never have to care about this insanity.  It
        would also be nice to either get back a Deferred of a list of
        filenames or to be able to consume the files as they are received
        (which the current API does allow, but in a somewhat inconvenient
        fashion) -exarkun)
        """

        def cbList(res, fileList):
            fls = [f["filename"] for f in fileList.files]
            expected = ["foo", "bar", "baz"]
            expected.sort()
            fls.sort()
            self.assertEqual(fls, expected)

        def cbConnect(host, port, factory):
            self.assertEqual(host, "127.0.0.1")
            self.assertEqual(port, 12345)
            proto = factory.buildProtocol((host, port))
            proto.makeConnection(proto_helpers.StringTransport())
            self.client.lineReceived(
                b"150 File status okay; about to open data connection."
            )
            sending = [
                b"-rw-r--r--    0 spam      egg      100 Oct 10 2006 foo\r\n",
                b"-rw-r--r--    3 spam      egg      100 Oct 10 2006 bar\r\n",
                b"-rw-r--r--    4 spam      egg      100 Oct 10 2006 baz\r\n",
            ]
            for i in sending:
                proto.dataReceived(i)
            proto.connectionLost(failure.Failure(error.ConnectionDone("")))

        self.client.connectFactory = cbConnect
        self._testLogin()
        fileList = ftp.FTPFileListProtocol()
        d = self.client.list("foo/bar", fileList).addCallback(cbList, fileList)
        self.assertEqual(self.transport.value(), b"PASV\r\n")
        self.transport.clear()
        self.client.lineReceived(passivemode_msg(self.client))
        self.assertEqual(self.transport.value(), b"LIST foo/bar\r\n")
        self.client.lineReceived(b"226 Transfer Complete.")
        return d

    def test_LIST(self):
        """
        Test the LIST command in non-passive mode.

        Like L{test_passiveLIST} but in the configuration where the server
        establishes the data connection to the client, rather than the other
        way around.
        """
        self.client.passive = False

        def generatePort(portCmd):
            portCmd.text = "PORT {}".format(ftp.encodeHostPort("127.0.0.1", 9876))
            portCmd.protocol.makeConnection(proto_helpers.StringTransport())
            self.client.lineReceived(
                b"150 File status okay; about to open data connection."
            )
            sending = [
                b"-rw-r--r--    0 spam      egg      100 Oct 10 2006 foo\r\n",
                b"-rw-r--r--    3 spam      egg      100 Oct 10 2006 bar\r\n",
                b"-rw-r--r--    4 spam      egg      100 Oct 10 2006 baz\r\n",
            ]
            for i in sending:
                portCmd.protocol.dataReceived(i)
            portCmd.protocol.connectionLost(failure.Failure(error.ConnectionDone("")))

        def cbList(res, fileList):
            fls = [f["filename"] for f in fileList.files]
            expected = ["foo", "bar", "baz"]
            expected.sort()
            fls.sort()
            self.assertEqual(fls, expected)

        self.client.generatePortCommand = generatePort
        self._testLogin()
        fileList = ftp.FTPFileListProtocol()
        d = self.client.list("foo/bar", fileList).addCallback(cbList, fileList)
        self.assertEqual(
            self.transport.value(),
            ("PORT {}\r\n".format(ftp.encodeHostPort("127.0.0.1", 9876))).encode(
                self.client._encoding
            ),
        )
        self.transport.clear()
        self.client.lineReceived(b"200 PORT OK")
        self.assertEqual(self.transport.value(), b"LIST foo/bar\r\n")
        self.transport.clear()
        self.client.lineReceived(b"226 Transfer Complete.")
        return d

    def test_failedLIST(self):
        """
        Test a failure in LIST command.

        L{ftp.FTPClient.list} should return a Deferred which fails with
        L{ftp.CommandFailed} if the server indicates the indicated path is
        invalid for some reason.
        """

        def cbConnect(host, port, factory):
            self.assertEqual(host, "127.0.0.1")
            self.assertEqual(port, 12345)
            proto = factory.buildProtocol((host, port))
            proto.makeConnection(proto_helpers.StringTransport())
            self.client.lineReceived(
                b"150 File status okay; about to open data connection."
            )
            proto.connectionLost(failure.Failure(error.ConnectionDone("")))

        self.client.connectFactory = cbConnect
        self._testLogin()
        fileList = ftp.FTPFileListProtocol()
        d = self.client.list("foo/bar", fileList)
        self.assertFailure(d, ftp.CommandFailed)
        self.assertEqual(self.transport.value(), b"PASV\r\n")
        self.transport.clear()
        self.client.lineReceived(passivemode_msg(self.client))
        self.assertEqual(self.transport.value(), b"LIST foo/bar\r\n")
        self.client.lineReceived(b"550 foo/bar: No such file or directory")
        return d

    def test_NLST(self):
        """
        Test the NLST command in non-passive mode.

        L{ftp.FTPClient.nlst} should return a Deferred which fires with a
        list of filenames when the list command has completed.
        """
        self.client.passive = False

        def generatePort(portCmd):
            portCmd.text = "PORT {}".format(ftp.encodeHostPort("127.0.0.1", 9876))
            portCmd.protocol.makeConnection(proto_helpers.StringTransport())
            self.client.lineReceived(
                b"150 File status okay; about to open data connection."
            )
            portCmd.protocol.dataReceived(b"foo\r\n")
            portCmd.protocol.dataReceived(b"bar\r\n")
            portCmd.protocol.dataReceived(b"baz\r\n")
            portCmd.protocol.connectionLost(failure.Failure(error.ConnectionDone("")))

        def cbList(res, proto):
            fls = proto.buffer.decode(self.client._encoding).splitlines()
            expected = ["foo", "bar", "baz"]
            expected.sort()
            fls.sort()
            self.assertEqual(fls, expected)

        self.client.generatePortCommand = generatePort
        self._testLogin()
        lstproto = _BufferingProtocol()
        d = self.client.nlst("foo/bar", lstproto).addCallback(cbList, lstproto)
        self.assertEqual(
            self.transport.value(),
            ("PORT {}\r\n".format(ftp.encodeHostPort("127.0.0.1", 9876))).encode(
                self.client._encoding
            ),
        )
        self.transport.clear()
        self.client.lineReceived(b"200 PORT OK")
        self.assertEqual(self.transport.value(), b"NLST foo/bar\r\n")
        self.client.lineReceived(b"226 Transfer Complete.")
        return d

    def test_passiveNLST(self):
        """
        Test the NLST command.

        Like L{test_passiveNLST} but in the configuration where the server
        establishes the data connection to the client, rather than the other
        way around.
        """

        def cbList(res, proto):
            fls = proto.buffer.splitlines()
            expected = [b"foo", b"bar", b"baz"]
            expected.sort()
            fls.sort()
            self.assertEqual(fls, expected)

        def cbConnect(host, port, factory):
            self.assertEqual(host, "127.0.0.1")
            self.assertEqual(port, 12345)
            proto = factory.buildProtocol((host, port))
            proto.makeConnection(proto_helpers.StringTransport())
            self.client.lineReceived(
                b"150 File status okay; about to open data connection."
            )
            proto.dataReceived(b"foo\r\n")
            proto.dataReceived(b"bar\r\n")
            proto.dataReceived(b"baz\r\n")
            proto.connectionLost(failure.Failure(error.ConnectionDone("")))

        self.client.connectFactory = cbConnect
        self._testLogin()
        lstproto = _BufferingProtocol()
        d = self.client.nlst("foo/bar", lstproto).addCallback(cbList, lstproto)
        self.assertEqual(self.transport.value(), b"PASV\r\n")
        self.transport.clear()
        self.client.lineReceived(passivemode_msg(self.client))
        self.assertEqual(self.transport.value(), b"NLST foo/bar\r\n")
        self.client.lineReceived(b"226 Transfer Complete.")
        return d

    def test_failedNLST(self):
        """
        Test a failure in NLST command.

        L{ftp.FTPClient.nlst} should return a Deferred which fails with
        L{ftp.CommandFailed} if the server indicates the indicated path is
        invalid for some reason.
        """
        tr = proto_helpers.StringTransport()

        def cbConnect(host, port, factory):
            self.assertEqual(host, "127.0.0.1")
            self.assertEqual(port, 12345)
            proto = factory.buildProtocol((host, port))
            proto.makeConnection(tr)
            self.client.lineReceived(
                b"150 File status okay; about to open data connection."
            )
            proto.connectionLost(failure.Failure(error.ConnectionDone("")))

        self.client.connectFactory = cbConnect
        self._testLogin()
        lstproto = _BufferingProtocol()
        d = self.client.nlst("foo/bar", lstproto)
        self.assertFailure(d, ftp.CommandFailed)
        self.assertEqual(self.transport.value(), b"PASV\r\n")
        self.transport.clear()
        self.client.lineReceived(passivemode_msg(self.client))
        self.assertEqual(self.transport.value(), b"NLST foo/bar\r\n")
        self.client.lineReceived(b"550 foo/bar: No such file or directory")
        return d

    def test_renameFromTo(self):
        """
        L{ftp.FTPClient.rename} issues I{RNTO} and I{RNFR} commands and returns
        a L{Deferred} which fires when a file has successfully been renamed.
        """
        self._testLogin()

        d = self.client.rename("/spam", "/ham")
        self.assertEqual(self.transport.value(), b"RNFR /spam\r\n")
        self.transport.clear()

        fromResponse = "350 Requested file action pending further information.\r\n"
        self.client.lineReceived(fromResponse.encode(self.client._encoding))
        self.assertEqual(self.transport.value(), b"RNTO /ham\r\n")
        toResponse = "250 Requested File Action Completed OK"
        self.client.lineReceived(toResponse.encode(self.client._encoding))

        d.addCallback(self.assertEqual, ([fromResponse], [toResponse]))
        return d

    def test_renameFromToEscapesPaths(self):
        """
        L{ftp.FTPClient.rename} issues I{RNTO} and I{RNFR} commands with paths
        escaped according to U{http://cr.yp.to/ftp/filesystem.html}.
        """
        self._testLogin()

        fromFile = "/foo/ba\nr/baz"
        toFile = "/qu\nux"
        self.client.rename(fromFile, toFile)
        self.client.lineReceived(b"350 ")
        self.client.lineReceived(b"250 ")
        self.assertEqual(
            self.transport.value(), b"RNFR /foo/ba\x00r/baz\r\n" b"RNTO /qu\x00ux\r\n"
        )

    def test_renameFromToFailingOnFirstError(self):
        """
        The L{Deferred} returned by L{ftp.FTPClient.rename} is errbacked with
        L{CommandFailed} if the I{RNFR} command receives an error response code
        (for example, because the file does not exist).
        """
        self._testLogin()

        d = self.client.rename("/spam", "/ham")
        self.assertEqual(self.transport.value(), b"RNFR /spam\r\n")
        self.transport.clear()

        self.client.lineReceived(b"550 Requested file unavailable.\r\n")
        # The RNTO should not execute since the RNFR failed.
        self.assertEqual(self.transport.value(), b"")

        return self.assertFailure(d, ftp.CommandFailed)

    def test_renameFromToFailingOnRenameTo(self):
        """
        The L{Deferred} returned by L{ftp.FTPClient.rename} is errbacked with
        L{CommandFailed} if the I{RNTO} command receives an error response code
        (for example, because the destination directory does not exist).
        """
        self._testLogin()

        d = self.client.rename("/spam", "/ham")
        self.assertEqual(self.transport.value(), b"RNFR /spam\r\n")
        self.transport.clear()

        self.client.lineReceived(
            b"350 Requested file action pending further information.\r\n"
        )
        self.assertEqual(self.transport.value(), b"RNTO /ham\r\n")
        self.client.lineReceived(b"550 Requested file unavailable.\r\n")
        return self.assertFailure(d, ftp.CommandFailed)

    def test_makeDirectory(self):
        """
        L{ftp.FTPClient.makeDirectory} issues a I{MKD} command and returns a
        L{Deferred} which is called back with the server's response if the
        directory is created.
        """
        self._testLogin()

        d = self.client.makeDirectory("/spam")
        self.assertEqual(self.transport.value(), b"MKD /spam\r\n")
        self.client.lineReceived(b'257 "/spam" created.')
        return d.addCallback(self.assertEqual, ['257 "/spam" created.'])

    def test_makeDirectoryPathEscape(self):
        """
        L{ftp.FTPClient.makeDirectory} escapes the path name it sends according
        to U{http://cr.yp.to/ftp/filesystem.html}.
        """
        self._testLogin()
        d = self.client.makeDirectory("/sp\nam")
        self.assertEqual(self.transport.value(), b"MKD /sp\x00am\r\n")
        # This is necessary to make the Deferred fire.  The Deferred needs
        # to fire so that tearDown doesn't cause it to errback and fail this
        # or (more likely) a later test.
        self.client.lineReceived(b"257 win")
        return d

    def test_failedMakeDirectory(self):
        """
        L{ftp.FTPClient.makeDirectory} returns a L{Deferred} which is errbacked
        with L{CommandFailed} if the server returns an error response code.
        """
        self._testLogin()

        d = self.client.makeDirectory("/spam")
        self.assertEqual(self.transport.value(), b"MKD /spam\r\n")
        self.client.lineReceived(b"550 PERMISSION DENIED")
        return self.assertFailure(d, ftp.CommandFailed)

    def test_getDirectory(self):
        """
        Test the getDirectory method.

        L{ftp.FTPClient.getDirectory} should return a Deferred which fires with
        the current directory on the server. It wraps PWD command.
        """

        def cbGet(res):
            self.assertEqual(res, "/bar/baz")

        self._testLogin()
        d = self.client.getDirectory().addCallback(cbGet)
        self.assertEqual(self.transport.value(), b"PWD\r\n")
        self.client.lineReceived(b'257 "/bar/baz"')
        return d

    def test_failedGetDirectory(self):
        """
        Test a failure in getDirectory method.

        The behaviour should be the same as PWD.
        """
        self._testLogin()
        d = self.client.getDirectory()
        self.assertFailure(d, ftp.CommandFailed)
        self.assertEqual(self.transport.value(), b"PWD\r\n")
        self.client.lineReceived(b"550 /bar/baz: No such file or directory")
        return d

    def test_anotherFailedGetDirectory(self):
        """
        Test a different failure in getDirectory method.

        The response should be quoted to be parsed, so it returns an error
        otherwise.
        """
        self._testLogin()
        d = self.client.getDirectory()
        self.assertFailure(d, ftp.CommandFailed)
        self.assertEqual(self.transport.value(), b"PWD\r\n")
        self.client.lineReceived(b"257 /bar/baz")
        return d

    def test_removeFile(self):
        """
        L{ftp.FTPClient.removeFile} sends a I{DELE} command to the server for
        the indicated file and returns a Deferred which fires after the server
        sends a 250 response code.
        """
        self._testLogin()
        d = self.client.removeFile("/tmp/test")
        self.assertEqual(self.transport.value(), b"DELE /tmp/test\r\n")
        response = "250 Requested file action okay, completed."
        self.client.lineReceived(response.encode(self.client._encoding))
        return d.addCallback(self.assertEqual, [response])

    def test_failedRemoveFile(self):
        """
        If the server returns a response code other than 250 in response to a
        I{DELE} sent by L{ftp.FTPClient.removeFile}, the L{Deferred} returned
        by C{removeFile} is errbacked with a L{Failure} wrapping a
        L{CommandFailed}.
        """
        self._testLogin()
        d = self.client.removeFile("/tmp/test")
        self.assertEqual(self.transport.value(), b"DELE /tmp/test\r\n")
        response = "501 Syntax error in parameters or arguments."
        self.client.lineReceived(response.encode(self.client._encoding))
        d = self.assertFailure(d, ftp.CommandFailed)
        d.addCallback(lambda exc: self.assertEqual(exc.args, ([response],)))
        return d

    def test_unparsableRemoveFileResponse(self):
        """
        If the server returns a response line which cannot be parsed, the
        L{Deferred} returned by L{ftp.FTPClient.removeFile} is errbacked with a
        L{BadResponse} containing the response.
        """
        self._testLogin()
        d = self.client.removeFile("/tmp/test")
        response = "765 blah blah blah"
        self.client.lineReceived(response.encode(self.client._encoding))
        d = self.assertFailure(d, ftp.BadResponse)
        d.addCallback(lambda exc: self.assertEqual(exc.args, ([response],)))
        return d

    def test_multilineRemoveFileResponse(self):
        """
        If the server returns multiple response lines, the L{Deferred} returned
        by L{ftp.FTPClient.removeFile} is still fired with a true value if the
        ultimate response code is 250.
        """
        self._testLogin()
        d = self.client.removeFile("/tmp/test")
        self.client.lineReceived(b"250-perhaps a progress report")
        self.client.lineReceived(b"250 okay")
        return d.addCallback(self.assertTrue)

    def test_removeDirectory(self):
        """
        L{ftp.FTPClient.removeDirectory} sends a I{RMD} command to the server
        for the indicated directory and returns a Deferred which fires after
        the server sends a 250 response code.
        """
        self._testLogin()
        d = self.client.removeDirectory("/tmp/test")
        self.assertEqual(self.transport.value(), b"RMD /tmp/test\r\n")
        response = "250 Requested file action okay, completed."
        self.client.lineReceived(response.encode(self.client._encoding))
        return d.addCallback(self.assertEqual, [response])

    def test_failedRemoveDirectory(self):
        """
        If the server returns a response code other than 250 in response to a
        I{RMD} sent by L{ftp.FTPClient.removeDirectory}, the L{Deferred}
        returned by C{removeDirectory} is errbacked with a L{Failure} wrapping
        a L{CommandFailed}.
        """
        self._testLogin()
        d = self.client.removeDirectory("/tmp/test")
        self.assertEqual(self.transport.value(), b"RMD /tmp/test\r\n")
        response = "501 Syntax error in parameters or arguments."
        self.client.lineReceived(response.encode(self.client._encoding))
        d = self.assertFailure(d, ftp.CommandFailed)
        d.addCallback(lambda exc: self.assertEqual(exc.args, ([response],)))
        return d

    def test_unparsableRemoveDirectoryResponse(self):
        """
        If the server returns a response line which cannot be parsed, the
        L{Deferred} returned by L{ftp.FTPClient.removeDirectory} is errbacked
        with a L{BadResponse} containing the response.
        """
        self._testLogin()
        d = self.client.removeDirectory("/tmp/test")
        response = "765 blah blah blah"
        self.client.lineReceived(response.encode(self.client._encoding))
        d = self.assertFailure(d, ftp.BadResponse)
        d.addCallback(lambda exc: self.assertEqual(exc.args, ([response],)))
        return d

    def test_multilineRemoveDirectoryResponse(self):
        """
        If the server returns multiple response lines, the L{Deferred} returned
        by L{ftp.FTPClient.removeDirectory} is still fired with a true value
         if the ultimate response code is 250.
        """
        self._testLogin()
        d = self.client.removeDirectory("/tmp/test")
        self.client.lineReceived(b"250-perhaps a progress report")
        self.client.lineReceived(b"250 okay")
        return d.addCallback(self.assertTrue)


class FTPClientBasicTests(TestCase):
    """
    FTP client
    """

    def test_greeting(self):
        """
        The first response is captured as a greeting.
        """
        ftpClient = ftp.FTPClientBasic()
        ftpClient.lineReceived(b"220 Imaginary FTP.")
        self.assertEqual(["220 Imaginary FTP."], ftpClient.greeting)

    def test_responseWithNoMessage(self):
        """
        Responses with no message are still valid, i.e. three digits
        followed by a space is complete response.
        """
        ftpClient = ftp.FTPClientBasic()
        ftpClient.lineReceived(b"220 ")
        self.assertEqual(["220 "], ftpClient.greeting)

    def test_MultilineResponse(self):
        """
        Multiline response
        """
        ftpClient = ftp.FTPClientBasic()
        ftpClient.transport = proto_helpers.StringTransport()
        ftpClient.lineReceived(b"220 Imaginary FTP.")

        # Queue (and send) a dummy command, and set up a callback
        # to capture the result
        deferred = ftpClient.queueStringCommand("BLAH")
        result = []
        deferred.addCallback(result.append)
        deferred.addErrback(self.fail)

        # Send the first line of a multiline response.
        ftpClient.lineReceived(b"210-First line.")
        self.assertEqual([], result)

        # Send a second line, again prefixed with "nnn-".
        ftpClient.lineReceived(b"123-Second line.")
        self.assertEqual([], result)

        # Send a plain line of text, no prefix.
        ftpClient.lineReceived(b"Just some text.")
        self.assertEqual([], result)

        # Now send a short (less than 4 chars) line.
        ftpClient.lineReceived(b"Hi")
        self.assertEqual([], result)

        # Now send an empty line.
        ftpClient.lineReceived(b"")
        self.assertEqual([], result)

        # And a line with 3 digits in it, and nothing else.
        ftpClient.lineReceived(b"321")
        self.assertEqual([], result)

        # Now finish it.
        ftpClient.lineReceived(b"210 Done.")
        self.assertEqual(
            [
                "210-First line.",
                "123-Second line.",
                "Just some text.",
                "Hi",
                "",
                "321",
                "210 Done.",
            ],
            result[0],
        )

    def test_noPasswordGiven(self):
        """
        Passing None as the password avoids sending the PASS command.
        """
        # Create a client, and give it a greeting.
        ftpClient = ftp.FTPClientBasic()
        ftpClient.transport = proto_helpers.StringTransport()
        ftpClient.lineReceived(b"220 Welcome to Imaginary FTP.")

        # Queue a login with no password
        ftpClient.queueLogin("bob", None)
        self.assertEqual(b"USER bob\r\n", ftpClient.transport.value())

        # Clear the test buffer, acknowledge the USER command.
        ftpClient.transport.clear()
        ftpClient.lineReceived(b"200 Hello bob.")

        # The client shouldn't have sent anything more (i.e. it shouldn't have
        # sent a PASS command).
        self.assertEqual(b"", ftpClient.transport.value())

    def test_noPasswordNeeded(self):
        """
        Receiving a 230 response to USER prevents PASS from being sent.
        """
        # Create a client, and give it a greeting.
        ftpClient = ftp.FTPClientBasic()
        ftpClient.transport = proto_helpers.StringTransport()
        ftpClient.lineReceived(b"220 Welcome to Imaginary FTP.")

        # Queue a login with no password
        ftpClient.queueLogin("bob", "secret")
        self.assertEqual(b"USER bob\r\n", ftpClient.transport.value())

        # Clear the test buffer, acknowledge the USER command with a 230
        # response code.
        ftpClient.transport.clear()
        ftpClient.lineReceived(b"230 Hello bob.  No password needed.")

        # The client shouldn't have sent anything more (i.e. it shouldn't have
        # sent a PASS command).
        self.assertEqual(b"", ftpClient.transport.value())


class PathHandlingTests(TestCase):
    """
    Handling paths.
    """

    def test_Normalizer(self):
        """
        Normalize paths.
        """
        for inp, outp in [
            ("a", ["a"]),
            ("/a", ["a"]),
            ("/", []),
            ("a/b/c", ["a", "b", "c"]),
            ("/a/b/c", ["a", "b", "c"]),
            ("/a/", ["a"]),
            ("a/", ["a"]),
        ]:
            self.assertEqual(ftp.toSegments([], inp), outp)

        for inp, outp in [
            ("b", ["a", "b"]),
            ("b/", ["a", "b"]),
            ("/b", ["b"]),
            ("/b/", ["b"]),
            ("b/c", ["a", "b", "c"]),
            ("b/c/", ["a", "b", "c"]),
            ("/b/c", ["b", "c"]),
            ("/b/c/", ["b", "c"]),
        ]:
            self.assertEqual(ftp.toSegments(["a"], inp), outp)

        for inp, outp in [
            ("//", []),
            ("//a", ["a"]),
            ("a//", ["a"]),
            ("a//b", ["a", "b"]),
        ]:
            self.assertEqual(ftp.toSegments([], inp), outp)

        for inp, outp in [("//", []), ("//b", ["b"]), ("b//c", ["a", "b", "c"])]:
            self.assertEqual(ftp.toSegments(["a"], inp), outp)

        for inp, outp in [
            ("..", []),
            ("../", []),
            ("a/..", ["x"]),
            ("/a/..", []),
            ("/a/b/..", ["a"]),
            ("/a/b/../", ["a"]),
            ("/a/b/../c", ["a", "c"]),
            ("/a/b/../c/", ["a", "c"]),
            ("/a/b/../../c", ["c"]),
            ("/a/b/../../c/", ["c"]),
            ("/a/b/../../c/..", []),
            ("/a/b/../../c/../", []),
        ]:
            self.assertEqual(ftp.toSegments(["x"], inp), outp)

        for inp in [
            "..",
            "../",
            "a/../..",
            "a/../../",
            "/..",
            "/../",
            "/a/../..",
            "/a/../../",
            "/a/b/../../..",
        ]:
            self.assertRaises(ftp.InvalidPath, ftp.toSegments, [], inp)

        for inp in ["../..", "../../", "../a/../.."]:
            self.assertRaises(ftp.InvalidPath, ftp.toSegments, ["x"], inp)


class IsGlobbingExpressionTests(TestCase):
    """
    Tests for _isGlobbingExpression utility function.
    """

    def test_isGlobbingExpressionEmptySegments(self):
        """
        _isGlobbingExpression will return False for None, or empty
        segments.
        """
        self.assertFalse(ftp._isGlobbingExpression())
        self.assertFalse(ftp._isGlobbingExpression([]))
        self.assertFalse(ftp._isGlobbingExpression(None))

    def test_isGlobbingExpressionNoGlob(self):
        """
        _isGlobbingExpression will return False for plain segments.

        Also, it only checks the last segment part (filename) and will not
        check the path name.
        """
        self.assertFalse(ftp._isGlobbingExpression(["ignore", "expr"]))
        self.assertFalse(ftp._isGlobbingExpression(["*.txt", "expr"]))

    def test_isGlobbingExpressionGlob(self):
        """
        _isGlobbingExpression will return True for segments which contains
        globbing characters in the last segment part (filename).
        """
        self.assertTrue(ftp._isGlobbingExpression(["ignore", "*.txt"]))
        self.assertTrue(ftp._isGlobbingExpression(["ignore", "[a-b].txt"]))
        self.assertTrue(ftp._isGlobbingExpression(["ignore", "fil?.txt"]))


class BaseFTPRealmTests(TestCase):
    """
    Tests for L{ftp.BaseFTPRealm}, a base class to help define L{IFTPShell}
    realms with different user home directory policies.
    """

    def test_interface(self):
        """
        L{ftp.BaseFTPRealm} implements L{IRealm}.
        """
        self.assertTrue(verifyClass(IRealm, ftp.BaseFTPRealm))

    def test_getHomeDirectory(self):
        """
        L{ftp.BaseFTPRealm} calls its C{getHomeDirectory} method with the
        avatarId being requested to determine the home directory for that
        avatar.
        """
        result = filepath.FilePath(self.mktemp())
        avatars = []

        class TestRealm(ftp.BaseFTPRealm):
            def getHomeDirectory(self, avatarId):
                avatars.append(avatarId)
                return result

        realm = TestRealm(self.mktemp())
        iface, avatar, logout = realm.requestAvatar(
            "alice@example.com", None, ftp.IFTPShell
        )
        self.assertIsInstance(avatar, ftp.FTPShell)
        self.assertEqual(avatar.filesystemRoot, result)

    def test_anonymous(self):
        """
        L{ftp.BaseFTPRealm} returns an L{ftp.FTPAnonymousShell} instance for
        anonymous avatar requests.
        """
        anonymous = self.mktemp()
        realm = ftp.BaseFTPRealm(anonymous)
        iface, avatar, logout = realm.requestAvatar(
            checkers.ANONYMOUS, None, ftp.IFTPShell
        )
        self.assertIsInstance(avatar, ftp.FTPAnonymousShell)
        self.assertEqual(avatar.filesystemRoot, filepath.FilePath(anonymous))

    def test_notImplemented(self):
        """
        L{ftp.BaseFTPRealm.getHomeDirectory} should be overridden by a subclass
        and raises L{NotImplementedError} if it is not.
        """
        realm = ftp.BaseFTPRealm(self.mktemp())
        self.assertRaises(NotImplementedError, realm.getHomeDirectory, object())


class FTPRealmTests(TestCase):
    """
    Tests for L{ftp.FTPRealm}.
    """

    def test_getHomeDirectory(self):
        """
        L{ftp.FTPRealm} accepts an extra directory to its initializer and treats
        the avatarId passed to L{ftp.FTPRealm.getHomeDirectory} as a single path
        segment to construct a child of that directory.
        """
        base = "/path/to/home"
        realm = ftp.FTPRealm(self.mktemp(), base)
        home = realm.getHomeDirectory("alice@example.com")
        self.assertEqual(filepath.FilePath(base).child("alice@example.com"), home)

    def test_defaultHomeDirectory(self):
        """
        If no extra directory is passed to L{ftp.FTPRealm}, it uses C{"/home"}
        as the base directory containing all user home directories.
        """
        realm = ftp.FTPRealm(self.mktemp())
        home = realm.getHomeDirectory("alice@example.com")
        self.assertEqual(filepath.FilePath("/home/alice@example.com"), home)


@skipIf(nonPOSIXSkip, nonPOSIXSkip)
class SystemFTPRealmTests(TestCase):
    """
    Tests for L{ftp.SystemFTPRealm}.
    """

    def test_getHomeDirectory(self):
        """
        L{ftp.SystemFTPRealm.getHomeDirectory} treats the avatarId passed to it
        as a username in the underlying platform and returns that account's home
        directory.
        """
        # Try to pick a username that will have a home directory.
        user = getpass.getuser()

        # Try to find their home directory in a different way than used by the
        # implementation.  Maybe this is silly and can only introduce spurious
        # failures due to system-specific configurations.
        import pwd

        expected = pwd.getpwnam(user).pw_dir

        realm = ftp.SystemFTPRealm(self.mktemp())
        home = realm.getHomeDirectory(user)
        self.assertEqual(home, filepath.FilePath(expected))

    def test_noSuchUser(self):
        """
        L{ftp.SystemFTPRealm.getHomeDirectory} raises L{UnauthorizedLogin} when
        passed a username which has no corresponding home directory in the
        system's accounts database.
        """
        # Add a prefix in case starting with a digit is a problem
        user = random.choice(string.ascii_letters) + "".join(
            random.choice(string.ascii_letters + string.digits) for _ in range(4)
        )
        realm = ftp.SystemFTPRealm(self.mktemp())
        self.assertRaises(UnauthorizedLogin, realm.getHomeDirectory, user)


class ErrnoToFailureTests(TestCase):
    """
    Tests for L{ftp.errnoToFailure} errno checking.
    """

    def test_notFound(self):
        """
        C{errno.ENOENT} should be translated to L{ftp.FileNotFoundError}.
        """
        d = ftp.errnoToFailure(errno.ENOENT, "foo")
        return self.assertFailure(d, ftp.FileNotFoundError)

    def test_permissionDenied(self):
        """
        C{errno.EPERM} should be translated to L{ftp.PermissionDeniedError}.
        """
        d = ftp.errnoToFailure(errno.EPERM, "foo")
        return self.assertFailure(d, ftp.PermissionDeniedError)

    def test_accessDenied(self):
        """
        C{errno.EACCES} should be translated to L{ftp.PermissionDeniedError}.
        """
        d = ftp.errnoToFailure(errno.EACCES, "foo")
        return self.assertFailure(d, ftp.PermissionDeniedError)

    def test_notDirectory(self):
        """
        C{errno.ENOTDIR} should be translated to L{ftp.IsNotADirectoryError}.
        """
        d = ftp.errnoToFailure(errno.ENOTDIR, "foo")
        return self.assertFailure(d, ftp.IsNotADirectoryError)

    def test_fileExists(self):
        """
        C{errno.EEXIST} should be translated to L{ftp.FileExistsError}.
        """
        d = ftp.errnoToFailure(errno.EEXIST, "foo")
        return self.assertFailure(d, ftp.FileExistsError)

    def test_isDirectory(self):
        """
        C{errno.EISDIR} should be translated to L{ftp.IsADirectoryError}.
        """
        d = ftp.errnoToFailure(errno.EISDIR, "foo")
        return self.assertFailure(d, ftp.IsADirectoryError)

    def test_passThrough(self):
        """
        If an unknown errno is passed to L{ftp.errnoToFailure}, it should let
        the originating exception pass through.
        """
        try:
            raise RuntimeError("bar")
        except BaseException:
            d = ftp.errnoToFailure(-1, "foo")
            return self.assertFailure(d, RuntimeError)


class AnonymousFTPShellTests(TestCase):
    """
    Test anonymous shell properties.
    """

    def test_anonymousWrite(self):
        """
        Check that L{ftp.FTPAnonymousShell} returns an error when trying to
        open it in write mode.
        """
        shell = ftp.FTPAnonymousShell("")
        d = shell.openForWriting(("foo",))
        self.assertFailure(d, ftp.PermissionDeniedError)
        return d


class IFTPShellTestsMixin:
    """
    Generic tests for the C{IFTPShell} interface.
    """

    def directoryExists(self, path):
        """
        Test if the directory exists at C{path}.

        @param path: the relative path to check.
        @type path: C{str}.

        @return: C{True} if C{path} exists and is a directory, C{False} if
            it's not the case
        @rtype: C{bool}
        """
        raise NotImplementedError()

    def createDirectory(self, path):
        """
        Create a directory in C{path}.

        @param path: the relative path of the directory to create, with one
            segment.
        @type path: C{str}
        """
        raise NotImplementedError()

    def fileExists(self, path):
        """
        Test if the file exists at C{path}.

        @param path: the relative path to check.
        @type path: C{str}.

        @return: C{True} if C{path} exists and is a file, C{False} if it's not
            the case.
        @rtype: C{bool}
        """
        raise NotImplementedError()

    def createFile(self, path, fileContent=b""):
        """
        Create a file named C{path} with some content.

        @param path: the relative path of the file to create, without
            directory.
        @type path: C{str}

        @param fileContent: the content of the file.
        @type fileContent: C{str}
        """
        raise NotImplementedError()

    def test_createDirectory(self):
        """
        C{directoryExists} should report correctly about directory existence,
        and C{createDirectory} should create a directory detectable by
        C{directoryExists}.
        """
        self.assertFalse(self.directoryExists("bar"))
        self.createDirectory("bar")
        self.assertTrue(self.directoryExists("bar"))

    def test_createFile(self):
        """
        C{fileExists} should report correctly about file existence, and
        C{createFile} should create a file detectable by C{fileExists}.
        """
        self.assertFalse(self.fileExists("file.txt"))
        self.createFile("file.txt")
        self.assertTrue(self.fileExists("file.txt"))

    def test_makeDirectory(self):
        """
        Create a directory and check it ends in the filesystem.
        """
        d = self.shell.makeDirectory(("foo",))

        def cb(result):
            self.assertTrue(self.directoryExists("foo"))

        return d.addCallback(cb)

    def test_makeDirectoryError(self):
        """
        Creating a directory that already exists should fail with a
        C{ftp.FileExistsError}.
        """
        self.createDirectory("foo")
        d = self.shell.makeDirectory(("foo",))
        return self.assertFailure(d, ftp.FileExistsError)

    def test_removeDirectory(self):
        """
        Try to remove a directory and check it's removed from the filesystem.
        """
        self.createDirectory("bar")
        d = self.shell.removeDirectory(("bar",))

        def cb(result):
            self.assertFalse(self.directoryExists("bar"))

        return d.addCallback(cb)

    def test_removeDirectoryOnFile(self):
        """
        removeDirectory should not work in file and fail with a
        C{ftp.IsNotADirectoryError}.
        """
        self.createFile("file.txt")
        d = self.shell.removeDirectory(("file.txt",))
        return self.assertFailure(d, ftp.IsNotADirectoryError)

    def test_removeNotExistingDirectory(self):
        """
        Removing directory that doesn't exist should fail with a
        C{ftp.FileNotFoundError}.
        """
        d = self.shell.removeDirectory(("bar",))
        return self.assertFailure(d, ftp.FileNotFoundError)

    def test_removeFile(self):
        """
        Try to remove a file and check it's removed from the filesystem.
        """
        self.createFile("file.txt")
        d = self.shell.removeFile(("file.txt",))

        def cb(res):
            self.assertFalse(self.fileExists("file.txt"))

        d.addCallback(cb)
        return d

    def test_removeFileOnDirectory(self):
        """
        removeFile should not work on directory.
        """
        self.createDirectory("ned")
        d = self.shell.removeFile(("ned",))
        return self.assertFailure(d, ftp.IsADirectoryError)

    def test_removeNotExistingFile(self):
        """
        Try to remove a non existent file, and check it raises a
        L{ftp.FileNotFoundError}.
        """
        d = self.shell.removeFile(("foo",))
        return self.assertFailure(d, ftp.FileNotFoundError)

    def test_list(self):
        """
        Check the output of the list method.
        """
        self.createDirectory("ned")
        self.createFile("file.txt")
        d = self.shell.list((".",))

        def cb(l):
            l.sort()
            self.assertEqual(l, [("file.txt", []), ("ned", [])])

        return d.addCallback(cb)

    def test_listWithStat(self):
        """
        Check the output of list with asked stats.
        """
        self.createDirectory("ned")
        self.createFile("file.txt")
        d = self.shell.list(
            (".",),
            (
                "size",
                "permissions",
            ),
        )

        def cb(l):
            l.sort()
            self.assertEqual(len(l), 2)
            self.assertEqual(l[0][0], "file.txt")
            self.assertEqual(l[1][0], "ned")
            # Size and permissions are reported differently between platforms
            # so just check they are present
            self.assertEqual(len(l[0][1]), 2)
            self.assertEqual(len(l[1][1]), 2)

        return d.addCallback(cb)

    def test_listWithInvalidStat(self):
        """
        Querying an invalid stat should result to a C{AttributeError}.
        """
        self.createDirectory("ned")
        d = self.shell.list(
            (".",),
            (
                "size",
                "whateverstat",
            ),
        )
        return self.assertFailure(d, AttributeError)

    def test_listFile(self):
        """
        Check the output of the list method on a file.
        """
        self.createFile("file.txt")
        d = self.shell.list(("file.txt",))

        def cb(l):
            l.sort()
            self.assertEqual(l, [("file.txt", [])])

        return d.addCallback(cb)

    def test_listNotExistingDirectory(self):
        """
        list on a directory that doesn't exist should fail with a
        L{ftp.FileNotFoundError}.
        """
        d = self.shell.list(("foo",))
        return self.assertFailure(d, ftp.FileNotFoundError)

    def test_access(self):
        """
        Try to access a resource.
        """
        self.createDirectory("ned")
        d = self.shell.access(("ned",))
        return d

    def test_accessNotFound(self):
        """
        access should fail on a resource that doesn't exist.
        """
        d = self.shell.access(("foo",))
        return self.assertFailure(d, ftp.FileNotFoundError)

    def test_openForReading(self):
        """
        Check that openForReading returns an object providing C{ftp.IReadFile}.
        """
        self.createFile("file.txt")
        d = self.shell.openForReading(("file.txt",))

        def cb(res):
            self.assertTrue(ftp.IReadFile.providedBy(res))

        d.addCallback(cb)
        return d

    def test_openForReadingNotFound(self):
        """
        openForReading should fail with a C{ftp.FileNotFoundError} on a file
        that doesn't exist.
        """
        d = self.shell.openForReading(("ned",))
        return self.assertFailure(d, ftp.FileNotFoundError)

    def test_openForReadingOnDirectory(self):
        """
        openForReading should not work on directory.
        """
        self.createDirectory("ned")
        d = self.shell.openForReading(("ned",))
        return self.assertFailure(d, ftp.IsADirectoryError)

    def test_openForWriting(self):
        """
        Check that openForWriting returns an object providing C{ftp.IWriteFile}.
        """
        d = self.shell.openForWriting(("foo",))

        def cb1(res):
            self.assertTrue(ftp.IWriteFile.providedBy(res))
            return res.receive().addCallback(cb2)

        def cb2(res):
            self.assertTrue(IConsumer.providedBy(res))

        d.addCallback(cb1)
        return d

    def test_openForWritingExistingDirectory(self):
        """
        openForWriting should not be able to open a directory that already
        exists.
        """
        self.createDirectory("ned")
        d = self.shell.openForWriting(("ned",))
        return self.assertFailure(d, ftp.IsADirectoryError)

    def test_openForWritingInNotExistingDirectory(self):
        """
        openForWring should fail with a L{ftp.FileNotFoundError} if you specify
        a file in a directory that doesn't exist.
        """
        self.createDirectory("ned")
        d = self.shell.openForWriting(("ned", "idonotexist", "foo"))
        return self.assertFailure(d, ftp.FileNotFoundError)

    def test_statFile(self):
        """
        Check the output of the stat method on a file.
        """
        fileContent = b"wobble\n"
        self.createFile("file.txt", fileContent)
        d = self.shell.stat(("file.txt",), ("size", "directory"))

        def cb(res):
            self.assertEqual(res[0], len(fileContent))
            self.assertFalse(res[1])

        d.addCallback(cb)
        return d

    def test_statDirectory(self):
        """
        Check the output of the stat method on a directory.
        """
        self.createDirectory("ned")
        d = self.shell.stat(("ned",), ("size", "directory"))

        def cb(res):
            self.assertTrue(res[1])

        d.addCallback(cb)
        return d

    def test_statOwnerGroup(self):
        """
        Check the owner and groups stats.
        """
        self.createDirectory("ned")
        d = self.shell.stat(("ned",), ("owner", "group"))

        def cb(res):
            self.assertEqual(len(res), 2)

        d.addCallback(cb)
        return d

    def test_statHardlinksNotImplemented(self):
        """
        If L{twisted.python.filepath.FilePath.getNumberOfHardLinks} is not
        implemented, the number returned is 0
        """
        pathFunc = self.shell._path

        def raiseNotImplemented():
            raise NotImplementedError

        def notImplementedFilePath(path):
            f = pathFunc(path)
            f.getNumberOfHardLinks = raiseNotImplemented
            return f

        self.shell._path = notImplementedFilePath

        self.createDirectory("ned")
        d = self.shell.stat(("ned",), ("hardlinks",))
        self.assertEqual(self.successResultOf(d), [0])

    def test_statOwnerGroupNotImplemented(self):
        """
        If L{twisted.python.filepath.FilePath.getUserID} or
        L{twisted.python.filepath.FilePath.getGroupID} are not implemented,
        the owner returned is "0" and the group is returned as "0"
        """
        pathFunc = self.shell._path

        def raiseNotImplemented():
            raise NotImplementedError

        def notImplementedFilePath(path):
            f = pathFunc(path)
            f.getUserID = raiseNotImplemented
            f.getGroupID = raiseNotImplemented
            return f

        self.shell._path = notImplementedFilePath

        self.createDirectory("ned")
        d = self.shell.stat(("ned",), ("owner", "group"))
        self.assertEqual(self.successResultOf(d), ["0", "0"])

    def test_statNotExisting(self):
        """
        stat should fail with L{ftp.FileNotFoundError} on a file that doesn't
        exist.
        """
        d = self.shell.stat(("foo",), ("size", "directory"))
        return self.assertFailure(d, ftp.FileNotFoundError)

    def test_invalidStat(self):
        """
        Querying an invalid stat should result to a C{AttributeError}.
        """
        self.createDirectory("ned")
        d = self.shell.stat(("ned",), ("size", "whateverstat"))
        return self.assertFailure(d, AttributeError)

    def test_rename(self):
        """
        Try to rename a directory.
        """
        self.createDirectory("ned")
        d = self.shell.rename(("ned",), ("foo",))

        def cb(res):
            self.assertTrue(self.directoryExists("foo"))
            self.assertFalse(self.directoryExists("ned"))

        return d.addCallback(cb)

    def test_renameNotExisting(self):
        """
        Renaming a directory that doesn't exist should fail with
        L{ftp.FileNotFoundError}.
        """
        d = self.shell.rename(("foo",), ("bar",))
        return self.assertFailure(d, ftp.FileNotFoundError)


class FTPShellTests(TestCase, IFTPShellTestsMixin):
    """
    Tests for the C{ftp.FTPShell} object.
    """

    def setUp(self):
        """
        Create a root directory and instantiate a shell.
        """
        self.root = filepath.FilePath(self.mktemp())
        self.root.createDirectory()
        self.shell = ftp.FTPShell(self.root)

    def directoryExists(self, path):
        """
        Test if the directory exists at C{path}.
        """
        return self.root.child(path).isdir()

    def createDirectory(self, path):
        """
        Create a directory in C{path}.
        """
        return self.root.child(path).createDirectory()

    def fileExists(self, path):
        """
        Test if the file exists at C{path}.
        """
        return self.root.child(path).isfile()

    def createFile(self, path, fileContent=b""):
        """
        Create a file named C{path} with some content.
        """
        return self.root.child(path).setContent(fileContent)


@implementer(IConsumer)
class TestConsumer:
    """
    A simple consumer for tests. It only works with non-streaming producers.

    @ivar producer: an object providing
        L{twisted.internet.interfaces.IPullProducer}.
    """

    producer = None

    def registerProducer(self, producer, streaming):
        """
        Simple register of producer, checks that no register has happened
        before.

        @param producer: pull producer to use
        @param streaming: unused
        """
        assert self.producer is None
        self.buffer = []
        self.producer = producer
        self.producer.resumeProducing()

    def unregisterProducer(self):
        """
        Unregister the producer, it should be done after a register.
        """
        assert self.producer is not None
        self.producer = None

    def write(self, data):
        """
        Save the data received.

        @param data: data to append
        """
        self.buffer.append(data)
        self.producer.resumeProducing()


class TestProducer:
    """
    A dumb producer.
    """

    def __init__(self, toProduce, consumer):
        """
        @param toProduce: data to write
        @type toProduce: C{str}
        @param consumer: the consumer of data.
        @type consumer: C{IConsumer}
        """
        self.toProduce = toProduce
        self.consumer = consumer

    def start(self):
        """
        Send the data to consume.
        """
        self.consumer.write(self.toProduce)


class IReadWriteTestsMixin:
    """
    Generic tests for the C{IReadFile} and C{IWriteFile} interfaces.
    """

    def getFileReader(self, content):
        """
        Return an object providing C{IReadFile}, ready to send data C{content}.

        @param content: data to send
        """
        raise NotImplementedError()

    def getFileWriter(self):
        """
        Return an object providing C{IWriteFile}, ready to receive data.
        """
        raise NotImplementedError()

    def getFileContent(self):
        """
        Return the content of the file used.
        """
        raise NotImplementedError()

    def test_read(self):
        """
        Test L{ftp.IReadFile}: the implementation should have a send method
        returning a C{Deferred} which fires when all the data has been sent
        to the consumer, and the data should be correctly send to the consumer.
        """
        content = b"wobble\n"
        consumer = TestConsumer()

        def cbGet(reader):
            return reader.send(consumer).addCallback(cbSend)

        def cbSend(res):
            self.assertEqual(b"".join(consumer.buffer), content)

        return self.getFileReader(content).addCallback(cbGet)

    def test_write(self):
        """
        Test L{ftp.IWriteFile}: the implementation should have a receive
        method returning a C{Deferred} which fires with a consumer ready to
        receive data to be written. It should also have a close() method that
        returns a Deferred.
        """
        content = b"elbbow\n"

        def cbGet(writer):
            return writer.receive().addCallback(cbReceive, writer)

        def cbReceive(consumer, writer):
            producer = TestProducer(content, consumer)
            consumer.registerProducer(None, True)
            producer.start()
            consumer.unregisterProducer()
            return writer.close().addCallback(cbClose)

        def cbClose(ignored):
            self.assertEqual(self.getFileContent(), content)

        return self.getFileWriter().addCallback(cbGet)


class FTPReadWriteTests(TestCase, IReadWriteTestsMixin):
    """
    Tests for C{ftp._FileReader} and C{ftp._FileWriter}, the objects returned
    by the shell in C{openForReading}/C{openForWriting}.
    """

    def setUp(self):
        """
        Create a temporary file used later.
        """
        self.root = filepath.FilePath(self.mktemp())
        self.root.createDirectory()
        self.shell = ftp.FTPShell(self.root)
        self.filename = "file.txt"

    def getFileReader(self, content):
        """
        Return a C{ftp._FileReader} instance with a file opened for reading.
        """
        self.root.child(self.filename).setContent(content)
        return self.shell.openForReading((self.filename,))

    def getFileWriter(self):
        """
        Return a C{ftp._FileWriter} instance with a file opened for writing.
        """
        return self.shell.openForWriting((self.filename,))

    def getFileContent(self):
        """
        Return the content of the temporary file.
        """
        return self.root.child(self.filename).getContent()


@implementer(ftp.IWriteFile)
class CloseTestWriter:
    """
    Close writing to a file.
    """

    closeStarted = False

    def receive(self):
        """
        Receive bytes.

        @return: L{Deferred}
        """
        self.buffer = BytesIO()
        fc = ftp.FileConsumer(self.buffer)
        return defer.succeed(fc)

    def close(self):
        """
        Close bytes.

        @return: L{Deferred}
        """
        self.closeStarted = True
        return self.d


class CloseTestShell:
    """
    Close writing shell.
    """

    def openForWriting(self, segs):
        return defer.succeed(self.writer)


class FTPCloseTests(TestCase):
    """
    Tests that the server invokes IWriteFile.close
    """

    def test_write(self):
        """
        Confirm that FTP uploads (i.e. ftp_STOR) correctly call and wait
        upon the IWriteFile object's close() method
        """
        f = ftp.FTP()
        f.workingDirectory = ["root"]
        f.shell = CloseTestShell()
        f.shell.writer = CloseTestWriter()
        f.shell.writer.d = defer.Deferred()
        f.factory = ftp.FTPFactory()
        f.factory.timeOut = None
        f.makeConnection(BytesIO())

        di = ftp.DTP()
        di.factory = ftp.DTPFactory(f)
        f.dtpInstance = di
        di.makeConnection(None)

        stor_done = []
        d = f.ftp_STOR("path")
        d.addCallback(stor_done.append)
        # the writer is still receiving data
        self.assertFalse(f.shell.writer.closeStarted, "close() called early")
        di.dataReceived(b"some data here")
        self.assertFalse(f.shell.writer.closeStarted, "close() called early")
        di.connectionLost("reason is ignored")
        # now we should be waiting in close()
        self.assertTrue(f.shell.writer.closeStarted, "close() not called")
        self.assertFalse(stor_done)
        f.shell.writer.d.callback("allow close() to finish")
        self.assertTrue(stor_done)

        return d  # just in case an errback occurred


class FTPResponseCodeTests(TestCase):
    """
    Tests relating directly to response codes.
    """

    def test_unique(self):
        """
        All of the response code globals (for example C{RESTART_MARKER_REPLY} or
        C{USR_NAME_OK_NEED_PASS}) have unique values and are present in the
        C{RESPONSE} dictionary.
        """
        allValues = set(ftp.RESPONSE)
        seenValues = set()

        for key, value in vars(ftp).items():
            if isinstance(value, str) and key.isupper():
                self.assertIn(
                    value,
                    allValues,
                    "Code {!r} with value {!r} missing from RESPONSE dict".format(
                        key, value
                    ),
                )
                self.assertNotIn(
                    value,
                    seenValues,
                    f"Duplicate code {key!r} with value {value!r}",
                )
                seenValues.add(value)<|MERGE_RESOLUTION|>--- conflicted
+++ resolved
@@ -9,13 +9,10 @@
 import getpass
 import os
 import random
-<<<<<<< HEAD
 import socket
-=======
 import string
 from io import BytesIO
 from unittest import skipIf
->>>>>>> ec7445d6
 
 from zope.interface import implementer
 from zope.interface.verify import verifyClass
@@ -45,7 +42,7 @@
         sock = socket.socket(socket.AF_INET6)
         sock.bind(("::1", 0))
         has_ipv6 = True
-    except socket.error:
+    except OSError:
         pass
 
     if sock:
@@ -53,16 +50,13 @@
     return has_ipv6
 
 
-
 HAS_IPV6 = _has_ipv6()
-
 
 
 def skipWithoutIPv6(f):
     if not HAS_IPV6:
         f.skip = "Does not work on systems without IPv6 support."
     return f
-
 
 
 def _has_ipv4_mapped_addresses():
@@ -80,7 +74,7 @@
         client = socket.socket(socket.AF_INET)
         client.connect(("127.0.0.1", server.getsockname()[1]))
         has_ipv4_mapped_addresses = True
-    except socket.error:
+    except OSError:
         pass
 
     if client:
@@ -90,16 +84,13 @@
     return has_ipv4_mapped_addresses
 
 
-
 HAS_IPV4_MAPPED_ADDRESSES = _has_ipv4_mapped_addresses()
-
 
 
 def skipWithoutIPv4MappedAddresses(f):
     if not HAS_IPV4_MAPPED_ADDRESSES:
         f.skip = "Does not work on systems without IPv4-mapped IPv6 addresses."
     return f
-
 
 
 class Dummy(basic.LineReceiver):
@@ -183,15 +174,10 @@
         users_checker.addUser(self.username, self.password)
         p.registerChecker(users_checker, credentials.IUsernamePassword)
 
-<<<<<<< HEAD
-        self.factory = ftp.FTPFactory(portal=p,
-                                      userAnonymous=self.userAnonymous)
+        self.factory = ftp.FTPFactory(portal=p, userAnonymous=self.userAnonymous)
         self.port = port = reactor.listenTCP(
-            0, self.factory, interface=self.bindAddress)
-=======
-        self.factory = ftp.FTPFactory(portal=p, userAnonymous=self.userAnonymous)
-        self.port = port = reactor.listenTCP(0, self.factory, interface="127.0.0.1")
->>>>>>> ec7445d6
+            0, self.factory, interface=self.bindAddress
+        )
         self.addCleanup(port.stopListening)
 
         # Hook the server's buildProtocol to make the protocol instance
@@ -411,7 +397,7 @@
         """
         return self.assertCommandFailed(
             "PASS foo",
-            ["503 Incorrect sequence of commands: " "USER required before PASS"],
+            ["503 Incorrect sequence of commands: USER required before PASS"],
         )
 
     def test_NoParamsForUSER(self):
@@ -534,21 +520,13 @@
         """
         d = self._anonymousLogin()
         return self.assertCommandFailed(
-<<<<<<< HEAD
-            'RETR foo',
-            ["503 Incorrect sequence of commands: "
-             "PORT, PASV, EPRT, or EPSV required before RETR"],
-            chainDeferred=d)
-
-=======
             "RETR foo",
             [
                 "503 Incorrect sequence of commands: "
-                "PORT or PASV required before RETR"
+                "PORT, PASV, EPRT, or EPSV required before RETR"
             ],
             chainDeferred=d,
         )
->>>>>>> ec7445d6
 
     def test_STORBeforePORT(self):
         """
@@ -558,21 +536,13 @@
         """
         d = self._anonymousLogin()
         return self.assertCommandFailed(
-<<<<<<< HEAD
-            'STOR foo',
-            ["503 Incorrect sequence of commands: "
-             "PORT, PASV, EPRT, or EPSV required before STOR"],
-            chainDeferred=d)
-
-=======
             "STOR foo",
             [
                 "503 Incorrect sequence of commands: "
-                "PORT or PASV required before STOR"
+                "PORT, PASV, EPRT, or EPSV required before STOR"
             ],
             chainDeferred=d,
         )
->>>>>>> ec7445d6
 
     def test_BadCommandArgs(self):
         """
@@ -611,11 +581,7 @@
         # Login
         d = self._anonymousLogin()
         # Issue a PASV command
-<<<<<<< HEAD
-        d.addCallback(lambda _: self.client.queueStringCommand('PASV'))
-=======
         d.addCallback(lambda _: self.client.queueStringCommand("PASV"))
->>>>>>> ec7445d6
 
         def cb(responseLines):
             """
@@ -630,19 +596,17 @@
         d.addCallback(lambda _: self.serverProtocol.transport.loseConnection())
         return d
 
-<<<<<<< HEAD
-
     @skipWithoutIPv6
     def test_PASVDeniedIfIPv6(self):
         """
         The C{PASV} command is rejected for IPv6 clients.  Use C{EPSV}
         instead.
         """
-        port = reactor.listenTCP(0, self.factory, interface='::1')
+        port = reactor.listenTCP(0, self.factory, interface="::1")
         self.addCleanup(port.stopListening)
         portNum = port.getHost().port
         clientCreator = protocol.ClientCreator(reactor, self.clientFactory)
-        d = clientCreator.connectTCP('::1', portNum)
+        d = clientCreator.connectTCP("::1", portNum)
 
         def gotClient(client):
             self.client = client
@@ -651,10 +615,8 @@
         d.addCallback(gotClient)
         d.addCallback(lambda _: self._anonymousLogin())
         return self.assertCommandFailed(
-            'PASV',
-            ["502 Command 'PASV' not implemented"],
-            chainDeferred=d)
-
+            "PASV", ["502 Command 'PASV' not implemented"], chainDeferred=d
+        )
 
     def test_EPSVALLBeforePASV(self):
         """
@@ -662,15 +624,13 @@
         command is rejected.
         """
         d = self._anonymousLogin()
-        self.assertCommandResponse('EPSV ALL', ["200 EPSV ALL OK"],
-                                   chainDeferred=d)
+        self.assertCommandResponse("EPSV ALL", ["200 EPSV ALL OK"], chainDeferred=d)
         self.assertCommandFailed(
-            'PASV',
-            ["503 Incorrect sequence of commands: "
-             "may not send PASV after EPSV ALL"],
-            chainDeferred=d)
-        return d
-
+            "PASV",
+            ["503 Incorrect sequence of commands: may not send PASV after EPSV ALL"],
+            chainDeferred=d,
+        )
+        return d
 
     def test_EPSV(self):
         """
@@ -678,7 +638,7 @@
         port, and is listening on that port.
         """
         d = self._anonymousLogin()
-        d.addCallback(lambda _: self.client.queueStringCommand('EPSV'))
+        d.addCallback(lambda _: self.client.queueStringCommand("EPSV"))
 
         def cb(responseLines):
             """
@@ -692,7 +652,6 @@
         d.addCallback(lambda _: self.serverProtocol.transport.loseConnection())
         return d
 
-
     def test_EPSVWithProtocol(self):
         """
         When the client sends the command C{EPSV} with a network protocol
@@ -700,7 +659,7 @@
         port.
         """
         d = self._anonymousLogin()
-        d.addCallback(lambda _: self.client.queueStringCommand('EPSV 2'))
+        d.addCallback(lambda _: self.client.queueStringCommand("EPSV 2"))
 
         def cb(responseLines):
             """
@@ -714,31 +673,30 @@
         d.addCallback(lambda _: self.serverProtocol.transport.loseConnection())
         return d
 
-
     def test_EPSVWithBadProtocol(self):
         """
         Sending EPSV with a bad protocol number returns a suitable error.
         """
         d = self._anonymousLogin()
         self.assertCommandFailed(
-            'EPSV nonsense',
+            "EPSV nonsense",
             ["501 syntax error in argument(s) nonsense."],
-            chainDeferred=d)
+            chainDeferred=d,
+        )
         self.assertCommandFailed(
-            'EPSV 65535',
+            "EPSV 65535",
             ["522 Network protocol not supported, use (1,2)"],
-            chainDeferred=d)
-        return d
-
+            chainDeferred=d,
+        )
+        return d
 
     def test_EPSVALLBeforeEPSV(self):
         """
         The client may send the command C{EPSV ALL} before C{EPSV}.
         """
         d = self._anonymousLogin()
-        self.assertCommandResponse('EPSV ALL', ["200 EPSV ALL OK"],
-                                   chainDeferred=d)
-        d.addCallback(lambda _: self.client.queueStringCommand('EPSV'))
+        self.assertCommandResponse("EPSV ALL", ["200 EPSV ALL OK"], chainDeferred=d)
+        d.addCallback(lambda _: self.client.queueStringCommand("EPSV"))
 
         def cb(responseLines):
             """
@@ -752,22 +710,19 @@
         d.addCallback(lambda _: self.serverProtocol.transport.loseConnection())
         return d
 
-
     def test_EPSVALLBeforePORT(self):
         """
         When the client sends the command C{EPSV ALL}, a subsequent C{PORT}
         command is rejected.
         """
         d = self._anonymousLogin()
-        self.assertCommandResponse('EPSV ALL', ["200 EPSV ALL OK"],
-                                   chainDeferred=d)
+        self.assertCommandResponse("EPSV ALL", ["200 EPSV ALL OK"], chainDeferred=d)
         self.assertCommandFailed(
-            'PORT ' + ftp.encodeHostPort('127.0.0.1', 0),
-            ["503 Incorrect sequence of commands: "
-             "may not send PORT after EPSV ALL"],
-            chainDeferred=d)
-        return d
-
+            "PORT " + ftp.encodeHostPort("127.0.0.1", 0),
+            ["503 Incorrect sequence of commands: may not send PORT after EPSV ALL"],
+            chainDeferred=d,
+        )
+        return d
 
     def test_EPSVALLBeforeEPRT(self):
         """
@@ -775,18 +730,14 @@
         command is rejected.
         """
         d = self._anonymousLogin()
-        self.assertCommandResponse('EPSV ALL', ["200 EPSV ALL OK"],
-                                   chainDeferred=d)
+        self.assertCommandResponse("EPSV ALL", ["200 EPSV ALL OK"], chainDeferred=d)
         self.assertCommandFailed(
-            'EPRT |1|127.0.0.1|0|',
-            ["503 Incorrect sequence of commands: "
-             "may not send EPRT after EPSV ALL"],
-            chainDeferred=d)
-        return d
-
-
-=======
->>>>>>> ec7445d6
+            "EPRT |1|127.0.0.1|0|",
+            ["503 Incorrect sequence of commands: may not send EPRT after EPSV ALL"],
+            chainDeferred=d,
+        )
+        return d
+
     def test_SYST(self):
         """
         SYST command will always return UNIX Type: L8
@@ -845,12 +796,8 @@
         Exceptions other than L{error.CannotListenError} which are raised by
         C{listenFactory} should be raised to the caller of L{FTP.getDTPPort}.
         """
-<<<<<<< HEAD
+
         def listenFactory(portNumber, factory, **kwargs):
-=======
-
-        def listenFactory(portNumber, factory):
->>>>>>> ec7445d6
             raise RuntimeError()
 
         self.serverProtocol.listenFactory = listenFactory
@@ -866,12 +813,8 @@
         be bound, L{error.CannotListenError} should be raised, otherwise the
         first successful result from L{FTP.listenFactory} should be returned.
         """
-<<<<<<< HEAD
+
         def listenFactory(portNumber, factory, **kwargs):
-=======
-
-        def listenFactory(portNumber, factory):
->>>>>>> ec7445d6
             if portNumber in (22032, 22033, 22034):
                 raise error.CannotListenError("localhost", portNumber, "error")
             return portNumber
@@ -1155,11 +1098,7 @@
         @param ignored: ignored
         @return: L{Deferred.addCallback}
         """
-<<<<<<< HEAD
-        d = self.client.queueStringCommand('PASV')
-=======
         d = self.client.queueStringCommand("PASV")
->>>>>>> ec7445d6
 
         def gotPASV(responseLines):
             # ftp.decodeHostPort is more lenient than this, but we want to
@@ -1167,17 +1106,11 @@
             # response that might confuse connection-tracking
             # implementations.
             self.assertRegex(
-                responseLines[-1],
-                r'^227 Entering Passive Mode \((?:\d+,){5}\d+\)\.$')
+                responseLines[-1], r"^227 Entering Passive Mode \((?:\d+,){5}\d+\)\.$"
+            )
             host, port = ftp.decodeHostPort(responseLines[-1][4:])
             cc = protocol.ClientCreator(reactor, _BufferingProtocol)
-<<<<<<< HEAD
-            return cc.connectTCP('127.0.0.1', port)
-
-        return d.addCallback(gotPASV)
-=======
             return cc.connectTCP("127.0.0.1", port)
->>>>>>> ec7445d6
 
         return d.addCallback(gotPASV)
 
@@ -1521,16 +1454,15 @@
 
 
 @skipWithoutIPv4MappedAddresses
-class FTPServerIPv4MappedPasvDataConnectionTests(
-        FTPServerPasvDataConnectionTests):
+class FTPServerIPv4MappedPasvDataConnectionTests(FTPServerPasvDataConnectionTests):
     """
     The C{PASV} command doesn't work for IPv6 connections (that's why
     C{EPSV} was invented).  However, it's possible to use it from an IPv4
     client connecting to a dual-stack server using IPv4-mapped addresses, if
     the system's IPv6 stack supports that.
     """
+
     bindAddress = "::"
-
 
 
 @skipWithoutIPv6
@@ -1538,6 +1470,7 @@
     """
     EPSV data connection.
     """
+
     def _makeDataConnection(self, ignored=None):
         """
         Establish a passive data connection (i.e. client connecting to
@@ -1546,15 +1479,14 @@
         @param ignored: ignored
         @return: L{Deferred.addCallback}
         """
-        d = self.client.queueStringCommand('EPSV')
+        d = self.client.queueStringCommand("EPSV")
 
         def gotEPSV(responseLines):
             _, _, port = ftp.decodeExtendedAddressLine(responseLines[-1][4:])
             cc = protocol.ClientCreator(reactor, _BufferingProtocol)
-            return cc.connectTCP('::1', port)
+            return cc.connectTCP("::1", port)
 
         return d.addCallback(gotEPSV)
-
 
 
 class FTPServerPortDataConnectionTests(FTPServerPasvDataConnectionTests):
@@ -1639,14 +1571,11 @@
         return d.addCallback(checkDownload)
 
 
-<<<<<<< HEAD
-
 class FTPServerEprtDataConnectionTests(FTPServerPasvDataConnectionTests):
     def setUp(self):
         self.dataPorts = []
         return FTPServerPasvDataConnectionTests.setUp(self)
 
-
     def _makeDataConnection(self, ignored=None):
         # Establish an active data connection (i.e. server connecting to
         # client).
@@ -1661,27 +1590,23 @@
                 reactor.callLater(0, deferred.callback, p)
                 return p
 
-        dataPort = reactor.listenTCP(0, DataFactory(), interface='127.0.0.1')
+        dataPort = reactor.listenTCP(0, DataFactory(), interface="127.0.0.1")
         self.dataPorts.append(dataPort)
-        cmd = 'EPRT |1|127.0.0.1|%s|' % dataPort.getHost().port
+        cmd = "EPRT |1|127.0.0.1|%s|" % dataPort.getHost().port
         self.client.queueStringCommand(cmd)
         return deferred
 
-
     def tearDown(self):
         """
         Tear down the connection.
 
         @return: L{defer.DeferredList}
         """
-        dl = [defer.maybeDeferred(port.stopListening)
-              for port in self.dataPorts]
-        d = defer.maybeDeferred(
-            FTPServerPasvDataConnectionTests.tearDown, self)
+        dl = [defer.maybeDeferred(port.stopListening) for port in self.dataPorts]
+        d = defer.maybeDeferred(FTPServerPasvDataConnectionTests.tearDown, self)
         dl.append(d)
         return defer.DeferredList(dl, fireOnOneErrback=True)
 
-
     def test_EPRTCannotConnect(self):
         """
         Listen on a port, and immediately stop listening as a way to find a
@@ -1691,28 +1616,25 @@
         d = self._anonymousLogin()
 
         def loggedIn(ignored):
-            port = reactor.listenTCP(0, protocol.Factory(),
-                                     interface='127.0.0.1')
+            port = reactor.listenTCP(0, protocol.Factory(), interface="127.0.0.1")
             portNum = port.getHost().port
             d = port.stopListening()
             d.addCallback(lambda _: portNum)
             return d
+
         d.addCallback(loggedIn)
 
         # Tell the server to connect to that port with an EPRT command, and
         # verify that it fails with the right error.
         def gotPortNum(portNum):
             return self.assertCommandFailed(
-                'EPRT |1|127.0.0.1|%s|' % portNum,
-                ["425 Can't open data connection."])
+                "EPRT |1|127.0.0.1|%s|" % portNum, ["425 Can't open data connection."]
+            )
+
         return d.addCallback(gotPortNum)
 
 
-
-class DTPFactoryTests(unittest.TestCase):
-=======
 class DTPFactoryTests(TestCase):
->>>>>>> ec7445d6
     """
     Tests for L{ftp.DTPFactory}.
     """
